--- conflicted
+++ resolved
@@ -282,10 +282,7 @@
     LintId::of(undropped_manually_drops::UNDROPPED_MANUALLY_DROPS),
     LintId::of(unicode::INVISIBLE_CHARACTERS),
     LintId::of(uninit_vec::UNINIT_VEC),
-<<<<<<< HEAD
-=======
     LintId::of(unit_hash::UNIT_HASH),
->>>>>>> 150a6598
     LintId::of(unit_return_expecting_ord::UNIT_RETURN_EXPECTING_ORD),
     LintId::of(unit_types::UNIT_ARG),
     LintId::of(unit_types::UNIT_CMP),

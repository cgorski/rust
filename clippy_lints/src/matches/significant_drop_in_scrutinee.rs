--- conflicted
+++ resolved
@@ -166,8 +166,6 @@
         };
 
         result
-<<<<<<< HEAD
-=======
     }
 }
 
@@ -192,7 +190,6 @@
 impl Default for SigDropHolder {
     fn default() -> Self {
         Self::None
->>>>>>> da4b2127
     }
 }
 
@@ -251,18 +248,6 @@
             self.sig_drop_holder = SigDropHolder::None;
             self.try_move_sig_drop_direct_ref(expr, parent_expr);
         }
-<<<<<<< HEAD
-        let ty = self.cx.typeck_results().expr_ty(expr);
-        if ty.is_ref() {
-            // We checked that the type was ref, so builtin_deref will return Some,
-            // but let's avoid any chance of an ICE.
-            if let Some(ty) = ty.builtin_deref(true) {
-                if ty.is_trivially_pure_clone_copy() {
-                    self.replace_current_sig_drop(expr.span, false, LintSuggestion::MoveAndDerefToCopy);
-                } else if allow_move_and_clone {
-                    self.replace_current_sig_drop(expr.span, false, LintSuggestion::MoveAndClone);
-                }
-=======
 
         if self.sig_drop_holder != SigDropHolder::None {
             let parent_ty = self.cx.typeck_results().expr_ty(parent_expr);
@@ -275,7 +260,6 @@
             if !ty_has_erased_regions(peel_ref_ty) && is_copy(self.cx, peel_ref_ty) {
                 self.replace_current_sig_drop(parent_expr.span, peel_ref_ty.is_unit(), peel_ref_times);
                 self.sig_drop_holder = SigDropHolder::Moved;
->>>>>>> da4b2127
             }
         }
     }
@@ -383,15 +367,10 @@
 
 impl<'a, 'tcx> Visitor<'tcx> for SigDropHelper<'a, 'tcx> {
     fn visit_expr(&mut self, ex: &'tcx Expr<'_>) {
-<<<<<<< HEAD
-        if !self.is_chain_end && self.sig_drop_checker.is_sig_drop_expr(ex) {
-            self.has_significant_drop = true;
-=======
         // We've emited a lint on some neighborhood expression. That lint will suggest to move out the
         // _parent_ expression (not the expression itself). Since we decide to move out the parent
         // expression, it is pointless to continue to process the current expression.
         if self.sig_drop_holder == SigDropHolder::Moved {
->>>>>>> da4b2127
             return;
         }
 

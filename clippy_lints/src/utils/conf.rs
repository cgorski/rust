//! Read configurations files.

#![allow(clippy::module_name_repetitions)]

use serde::de::{Deserializer, IgnoredAny, IntoDeserializer, MapAccess, Visitor};
use serde::Deserialize;
use std::error::Error;
use std::path::{Path, PathBuf};
use std::str::FromStr;
use std::{cmp, env, fmt, fs, io, iter};

#[rustfmt::skip]
const DEFAULT_DOC_VALID_IDENTS: &[&str] = &[
    "KiB", "MiB", "GiB", "TiB", "PiB", "EiB",
    "DirectX",
    "ECMAScript",
    "GPLv2", "GPLv3",
    "GitHub", "GitLab",
    "IPv4", "IPv6",
    "ClojureScript", "CoffeeScript", "JavaScript", "PureScript", "TypeScript",
    "NaN", "NaNs",
    "OAuth", "GraphQL",
    "OCaml",
    "OpenGL", "OpenMP", "OpenSSH", "OpenSSL", "OpenStreetMap", "OpenDNS",
    "WebGL",
    "TensorFlow",
    "TrueType",
    "iOS", "macOS", "FreeBSD",
    "TeX", "LaTeX", "BibTeX", "BibLaTeX",
    "MinGW",
    "CamelCase",
];
const DEFAULT_DISALLOWED_NAMES: &[&str] = &["foo", "baz", "quux"];

/// Holds information used by `MISSING_ENFORCED_IMPORT_RENAMES` lint.
#[derive(Clone, Debug, Deserialize)]
pub struct Rename {
    pub path: String,
    pub rename: String,
}

#[derive(Clone, Debug, Deserialize)]
#[serde(untagged)]
pub enum DisallowedPath {
    Simple(String),
    WithReason { path: String, reason: Option<String> },
}

impl DisallowedPath {
    pub fn path(&self) -> &str {
        let (Self::Simple(path) | Self::WithReason { path, .. }) = self;

        path
    }

    pub fn reason(&self) -> Option<String> {
        match self {
            Self::WithReason {
                reason: Some(reason), ..
            } => Some(format!("{reason} (from clippy.toml)")),
            _ => None,
        }
    }
}

/// Conf with parse errors
#[derive(Default)]
pub struct TryConf {
    pub conf: Conf,
    pub errors: Vec<Box<dyn Error>>,
    pub warnings: Vec<Box<dyn Error>>,
}

impl TryConf {
    fn from_error(error: impl Error + 'static) -> Self {
        Self {
            conf: Conf::default(),
            errors: vec![Box::new(error)],
            warnings: vec![],
        }
    }
}

#[derive(Debug)]
struct ConfError(String);

impl fmt::Display for ConfError {
    fn fmt(&self, f: &mut fmt::Formatter<'_>) -> fmt::Result {
        <String as fmt::Display>::fmt(&self.0, f)
    }
}

impl Error for ConfError {}

fn conf_error(s: impl Into<String>) -> Box<dyn Error> {
    Box::new(ConfError(s.into()))
}

macro_rules! define_Conf {
    ($(
        $(#[doc = $doc:literal])+
        $(#[conf_deprecated($dep:literal, $new_conf:ident)])?
        ($name:ident: $ty:ty = $default:expr),
    )*) => {
        /// Clippy lint configuration
        pub struct Conf {
            $($(#[doc = $doc])+ pub $name: $ty,)*
        }

        mod defaults {
            $(pub fn $name() -> $ty { $default })*
        }

        impl Default for Conf {
            fn default() -> Self {
                Self { $($name: defaults::$name(),)* }
            }
        }

        impl<'de> Deserialize<'de> for TryConf {
            fn deserialize<D>(deserializer: D) -> Result<Self, D::Error> where D: Deserializer<'de> {
                deserializer.deserialize_map(ConfVisitor)
            }
        }

        #[derive(Deserialize)]
        #[serde(field_identifier, rename_all = "kebab-case")]
        #[allow(non_camel_case_types)]
        enum Field { $($name,)* third_party, }

        struct ConfVisitor;

        impl<'de> Visitor<'de> for ConfVisitor {
            type Value = TryConf;

            fn expecting(&self, formatter: &mut fmt::Formatter<'_>) -> fmt::Result {
                formatter.write_str("Conf")
            }

            fn visit_map<V>(self, mut map: V) -> Result<Self::Value, V::Error> where V: MapAccess<'de> {
                let mut errors = Vec::new();
                let mut warnings = Vec::new();
                $(let mut $name = None;)*
                // could get `Field` here directly, but get `str` first for diagnostics
                while let Some(name) = map.next_key::<&str>()? {
                    match Field::deserialize(name.into_deserializer())? {
                        $(Field::$name => {
                            $(warnings.push(conf_error(format!("deprecated field `{}`. {}", name, $dep)));)?
                            match map.next_value() {
                                Err(e) => errors.push(conf_error(e.to_string())),
                                Ok(value) => match $name {
                                    Some(_) => errors.push(conf_error(format!("duplicate field `{}`", name))),
                                    None => {
                                        $name = Some(value);
                                        // $new_conf is the same as one of the defined `$name`s, so
                                        // this variable is defined in line 2 of this function.
                                        $(match $new_conf {
                                            Some(_) => errors.push(conf_error(concat!(
                                                "duplicate field `", stringify!($new_conf),
                                                "` (provided as `", stringify!($name), "`)"
                                            ))),
                                            None => $new_conf = $name.clone(),
                                        })?
                                    },
                                }
                            }
                        })*
                        // white-listed; ignore
                        Field::third_party => drop(map.next_value::<IgnoredAny>())
                    }
                }
                let conf = Conf { $($name: $name.unwrap_or_else(defaults::$name),)* };
                Ok(TryConf { conf, errors, warnings })
            }
        }

        #[cfg(feature = "internal")]
        pub mod metadata {
            use crate::utils::internal_lints::metadata_collector::ClippyConfiguration;

            macro_rules! wrap_option {
                () => (None);
                ($x:literal) => (Some($x));
            }

            pub(crate) fn get_configuration_metadata() -> Vec<ClippyConfiguration> {
                vec![
                    $(
                        {
                            let deprecation_reason = wrap_option!($($dep)?);

                            ClippyConfiguration::new(
                                stringify!($name),
                                stringify!($ty),
                                format!("{:?}", super::defaults::$name()),
                                concat!($($doc, '\n',)*),
                                deprecation_reason,
                            )
                        },
                    )+
                ]
            }
        }
    };
}

define_Conf! {
    /// Lint: ARITHMETIC_SIDE_EFFECTS.
    ///
    /// Suppress checking of the passed type names in all types of operations.
    ///
    /// If a specific operation is desired, consider using `arithmetic_side_effects_allowed_binary` or `arithmetic_side_effects_allowed_unary` instead.
    ///
    /// #### Example
    ///
    /// ```toml
    /// arithmetic-side-effects-allowed = ["SomeType", "AnotherType"]
    /// ```
    ///
    /// #### Noteworthy
    ///
    /// A type, say `SomeType`, listed in this configuration has the same behavior of `["SomeType" , "*"], ["*", "SomeType"]` in `arithmetic_side_effects_allowed_binary`.
    (arithmetic_side_effects_allowed: rustc_data_structures::fx::FxHashSet<String> = <_>::default()),
    /// Lint: ARITHMETIC_SIDE_EFFECTS.
    ///
    /// Suppress checking of the passed type pair names in binary operations like addition or
    /// multiplication.
    ///
    /// Supports the "*" wildcard to indicate that a certain type won't trigger the lint regardless
    /// of the involved counterpart. For example, `["SomeType", "*"]` or `["*", "AnotherType"]`.
    ///
    /// Pairs are asymmetric, which means that `["SomeType", "AnotherType"]` is not the same as
    /// `["AnotherType", "SomeType"]`.
    ///
    /// #### Example
    ///
    /// ```toml
    /// arithmetic-side-effects-allowed-binary = [["SomeType" , "f32"], ["AnotherType", "*"]]
    /// ```
    (arithmetic_side_effects_allowed_binary: Vec<[String; 2]> = <_>::default()),
    /// Lint: ARITHMETIC_SIDE_EFFECTS.
    ///
    /// Suppress checking of the passed type names in unary operations like "negation" (`-`).
    ///
    /// #### Example
    ///
    /// ```toml
    /// arithmetic-side-effects-allowed-unary = ["SomeType", "AnotherType"]
    /// ```
    (arithmetic_side_effects_allowed_unary: rustc_data_structures::fx::FxHashSet<String> = <_>::default()),
    /// Lint: ENUM_VARIANT_NAMES, LARGE_TYPES_PASSED_BY_VALUE, TRIVIALLY_COPY_PASS_BY_REF, UNNECESSARY_WRAPS, UNUSED_SELF, UPPER_CASE_ACRONYMS, WRONG_SELF_CONVENTION, BOX_COLLECTION, REDUNDANT_ALLOCATION, RC_BUFFER, VEC_BOX, OPTION_OPTION, LINKEDLIST, RC_MUTEX.
    ///
    /// Suppress lints whenever the suggested change would cause breakage for other crates.
    (avoid_breaking_exported_api: bool = true),
    /// Lint: MANUAL_SPLIT_ONCE, MANUAL_STR_REPEAT, CLONED_INSTEAD_OF_COPIED, REDUNDANT_FIELD_NAMES, REDUNDANT_STATIC_LIFETIMES, FILTER_MAP_NEXT, CHECKED_CONVERSIONS, MANUAL_RANGE_CONTAINS, USE_SELF, MEM_REPLACE_WITH_DEFAULT, MANUAL_NON_EXHAUSTIVE, OPTION_AS_REF_DEREF, MAP_UNWRAP_OR, MATCH_LIKE_MATCHES_MACRO, MANUAL_STRIP, MISSING_CONST_FOR_FN, UNNESTED_OR_PATTERNS, FROM_OVER_INTO, PTR_AS_PTR, IF_THEN_SOME_ELSE_NONE, APPROX_CONSTANT, DEPRECATED_CFG_ATTR, INDEX_REFUTABLE_SLICE, MAP_CLONE, BORROW_AS_PTR, MANUAL_BITS, ERR_EXPECT, CAST_ABS_TO_UNSIGNED, UNINLINED_FORMAT_ARGS, MANUAL_CLAMP, MANUAL_LET_ELSE, UNCHECKED_DURATION_SUBTRACTION.
    ///
    /// The minimum rust version that the project supports
    (msrv: Option<String> = None),
    /// DEPRECATED LINT: BLACKLISTED_NAME.
    ///
    /// Use the Disallowed Names lint instead
    #[conf_deprecated("Please use `disallowed-names` instead", disallowed_names)]
    (blacklisted_names: Vec<String> = Vec::new()),
    /// Lint: COGNITIVE_COMPLEXITY.
    ///
    /// The maximum cognitive complexity a function can have
    (cognitive_complexity_threshold: u64 = 25),
    /// DEPRECATED LINT: CYCLOMATIC_COMPLEXITY.
    ///
    /// Use the Cognitive Complexity lint instead.
    #[conf_deprecated("Please use `cognitive-complexity-threshold` instead", cognitive_complexity_threshold)]
    (cyclomatic_complexity_threshold: u64 = 25),
    /// Lint: DISALLOWED_NAMES.
    ///
    /// The list of disallowed names to lint about. NB: `bar` is not here since it has legitimate uses. The value
    /// `".."` can be used as part of the list to indicate, that the configured values should be appended to the
    /// default configuration of Clippy. By default any configuration will replace the default value.
    (disallowed_names: Vec<String> = super::DEFAULT_DISALLOWED_NAMES.iter().map(ToString::to_string).collect()),
    /// Lint: DOC_MARKDOWN.
    ///
    /// The list of words this lint should not consider as identifiers needing ticks. The value
    /// `".."` can be used as part of the list to indicate, that the configured values should be appended to the
    /// default configuration of Clippy. By default any configuraction will replace the default value. For example:
    /// * `doc-valid-idents = ["ClipPy"]` would replace the default list with `["ClipPy"]`.
    /// * `doc-valid-idents = ["ClipPy", ".."]` would append `ClipPy` to the default list.
    ///
    /// Default list:
    (doc_valid_idents: Vec<String> = super::DEFAULT_DOC_VALID_IDENTS.iter().map(ToString::to_string).collect()),
    /// Lint: TOO_MANY_ARGUMENTS.
    ///
    /// The maximum number of argument a function or method can have
    (too_many_arguments_threshold: u64 = 7),
    /// Lint: TYPE_COMPLEXITY.
    ///
    /// The maximum complexity a type can have
    (type_complexity_threshold: u64 = 250),
    /// Lint: MANY_SINGLE_CHAR_NAMES.
    ///
    /// The maximum number of single char bindings a scope may have
    (single_char_binding_names_threshold: u64 = 4),
    /// Lint: BOXED_LOCAL, USELESS_VEC.
    ///
    /// The maximum size of objects (in bytes) that will be linted. Larger objects are ok on the heap
    (too_large_for_stack: u64 = 200),
    /// Lint: ENUM_VARIANT_NAMES.
    ///
    /// The minimum number of enum variants for the lints about variant names to trigger
    (enum_variant_name_threshold: u64 = 3),
    /// Lint: LARGE_ENUM_VARIANT.
    ///
    /// The maximum size of an enum's variant to avoid box suggestion
    (enum_variant_size_threshold: u64 = 200),
    /// Lint: VERBOSE_BIT_MASK.
    ///
    /// The maximum allowed size of a bit mask before suggesting to use 'trailing_zeros'
    (verbose_bit_mask_threshold: u64 = 1),
    /// Lint: DECIMAL_LITERAL_REPRESENTATION.
    ///
    /// The lower bound for linting decimal literals
    (literal_representation_threshold: u64 = 16384),
    /// Lint: TRIVIALLY_COPY_PASS_BY_REF.
    ///
    /// The maximum size (in bytes) to consider a `Copy` type for passing by value instead of by reference.
    (trivial_copy_size_limit: Option<u64> = None),
    /// Lint: LARGE_TYPE_PASS_BY_MOVE.
    ///
    /// The minimum size (in bytes) to consider a type for passing by reference instead of by value.
    (pass_by_value_size_limit: u64 = 256),
    /// Lint: TOO_MANY_LINES.
    ///
    /// The maximum number of lines a function or method can have
    (too_many_lines_threshold: u64 = 100),
    /// Lint: LARGE_STACK_ARRAYS, LARGE_CONST_ARRAYS.
    ///
    /// The maximum allowed size for arrays on the stack
    (array_size_threshold: u64 = 512_000),
    /// Lint: VEC_BOX.
    ///
    /// The size of the boxed type in bytes, where boxing in a `Vec` is allowed
    (vec_box_size_threshold: u64 = 4096),
    /// Lint: TYPE_REPETITION_IN_BOUNDS.
    ///
    /// The maximum number of bounds a trait can have to be linted
    (max_trait_bounds: u64 = 3),
    /// Lint: STRUCT_EXCESSIVE_BOOLS.
    ///
    /// The maximum number of bool fields a struct can have
    (max_struct_bools: u64 = 3),
    /// Lint: FN_PARAMS_EXCESSIVE_BOOLS.
    ///
    /// The maximum number of bool parameters a function can have
    (max_fn_params_bools: u64 = 3),
    /// Lint: WILDCARD_IMPORTS.
    ///
    /// Whether to allow certain wildcard imports (prelude, super in tests).
    (warn_on_all_wildcard_imports: bool = false),
    /// Lint: DISALLOWED_MACROS.
    ///
    /// The list of disallowed macros, written as fully qualified paths.
    (disallowed_macros: Vec<crate::utils::conf::DisallowedPath> = Vec::new()),
    /// Lint: DISALLOWED_METHODS.
    ///
    /// The list of disallowed methods, written as fully qualified paths.
    (disallowed_methods: Vec<crate::utils::conf::DisallowedPath> = Vec::new()),
    /// Lint: DISALLOWED_TYPES.
    ///
    /// The list of disallowed types, written as fully qualified paths.
    (disallowed_types: Vec<crate::utils::conf::DisallowedPath> = Vec::new()),
    /// Lint: UNREADABLE_LITERAL.
    ///
    /// Should the fraction of a decimal be linted to include separators.
    (unreadable_literal_lint_fractions: bool = true),
    /// Lint: UPPER_CASE_ACRONYMS.
    ///
    /// Enables verbose mode. Triggers if there is more than one uppercase char next to each other
    (upper_case_acronyms_aggressive: bool = false),
    /// Lint: MANUAL_LET_ELSE.
    ///
    /// Whether the matches should be considered by the lint, and whether there should
    /// be filtering for common types.
    (matches_for_let_else: crate::manual_let_else::MatchLintBehaviour =
        crate::manual_let_else::MatchLintBehaviour::WellKnownTypes),
    /// Lint: _CARGO_COMMON_METADATA.
    ///
    /// For internal testing only, ignores the current `publish` settings in the Cargo manifest.
    (cargo_ignore_publish: bool = false),
    /// Lint: NONSTANDARD_MACRO_BRACES.
    ///
    /// Enforce the named macros always use the braces specified.
    ///
    /// A `MacroMatcher` can be added like so `{ name = "macro_name", brace = "(" }`. If the macro
    /// is could be used with a full path two `MacroMatcher`s have to be added one with the full path
    /// `crate_name::macro_name` and one with just the macro name.
    (standard_macro_braces: Vec<crate::nonstandard_macro_braces::MacroMatcher> = Vec::new()),
    /// Lint: MISSING_ENFORCED_IMPORT_RENAMES.
    ///
    /// The list of imports to always rename, a fully qualified path followed by the rename.
    (enforced_import_renames: Vec<crate::utils::conf::Rename> = Vec::new()),
    /// Lint: DISALLOWED_SCRIPT_IDENTS.
    ///
    /// The list of unicode scripts allowed to be used in the scope.
    (allowed_scripts: Vec<String> = vec!["Latin".to_string()]),
    /// Lint: NON_SEND_FIELDS_IN_SEND_TY.
    ///
    /// Whether to apply the raw pointer heuristic to determine if a type is `Send`.
    (enable_raw_pointer_heuristic_for_send: bool = true),
    /// Lint: INDEX_REFUTABLE_SLICE.
    ///
    /// When Clippy suggests using a slice pattern, this is the maximum number of elements allowed in
    /// the slice pattern that is suggested. If more elements would be necessary, the lint is suppressed.
    /// For example, `[_, _, _, e, ..]` is a slice pattern with 4 elements.
    (max_suggested_slice_pattern_length: u64 = 3),
    /// Lint: AWAIT_HOLDING_INVALID_TYPE
    (await_holding_invalid_types: Vec<crate::utils::conf::DisallowedPath> = Vec::new()),
    /// Lint: LARGE_INCLUDE_FILE.
    ///
    /// The maximum size of a file included via `include_bytes!()` or `include_str!()`, in bytes
    (max_include_file_size: u64 = 1_000_000),
    /// Lint: EXPECT_USED.
    ///
    /// Whether `expect` should be allowed within `#[cfg(test)]`
    (allow_expect_in_tests: bool = false),
    /// Lint: UNWRAP_USED.
    ///
    /// Whether `unwrap` should be allowed in test cfg
    (allow_unwrap_in_tests: bool = false),
    /// Lint: DBG_MACRO.
    ///
    /// Whether `dbg!` should be allowed in test functions
    (allow_dbg_in_tests: bool = false),
    /// Lint: PRINT_STDOUT, PRINT_STDERR.
    ///
    /// Whether print macros (ex. `println!`) should be allowed in test functions
    (allow_print_in_tests: bool = false),
    /// Lint: RESULT_LARGE_ERR.
    ///
    /// The maximum size of the `Err`-variant in a `Result` returned from a function
    (large_error_threshold: u64 = 128),
    /// Lint: MUTABLE_KEY.
    ///
    /// A list of paths to types that should be treated like `Arc`, i.e. ignored but
    /// for the generic parameters for determining interior mutability
    (ignore_interior_mutability: Vec<String> = Vec::from(["bytes::Bytes".into()])),
    /// Lint: UNINLINED_FORMAT_ARGS.
    ///
    /// Whether to allow mixed uninlined format args, e.g. `format!("{} {}", a, foo.bar)`
    (allow_mixed_uninlined_format_args: bool = true),
<<<<<<< HEAD
=======
    /// Lint: INDEXING_SLICING
    ///
    /// Whether to suppress a restriction lint in constant code. In same
    /// cases the restructured operation might not be unavoidable, as the
    /// suggested counterparts are unavailable in constant code. This
    /// configuration will cause restriction lints to trigger even
    /// if no suggestion can be made.
    (suppress_restriction_lint_in_const: bool = false),
>>>>>>> b62319ce
}

/// Search for the configuration file.
///
/// # Errors
///
/// Returns any unexpected filesystem error encountered when searching for the config file
pub fn lookup_conf_file() -> io::Result<Option<PathBuf>> {
    /// Possible filename to search for.
    const CONFIG_FILE_NAMES: [&str; 2] = [".clippy.toml", "clippy.toml"];

    // Start looking for a config file in CLIPPY_CONF_DIR, or failing that, CARGO_MANIFEST_DIR.
    // If neither of those exist, use ".".
    let mut current = env::var_os("CLIPPY_CONF_DIR")
        .or_else(|| env::var_os("CARGO_MANIFEST_DIR"))
        .map_or_else(|| PathBuf::from("."), PathBuf::from);

    let mut found_config: Option<PathBuf> = None;

    loop {
        for config_file_name in &CONFIG_FILE_NAMES {
            if let Ok(config_file) = current.join(config_file_name).canonicalize() {
                match fs::metadata(&config_file) {
                    Err(e) if e.kind() == io::ErrorKind::NotFound => {},
                    Err(e) => return Err(e),
                    Ok(md) if md.is_dir() => {},
                    Ok(_) => {
                        // warn if we happen to find two config files #8323
                        if let Some(ref found_config_) = found_config {
                            eprintln!(
                                "Using config file `{}`\nWarning: `{}` will be ignored.",
                                found_config_.display(),
                                config_file.display(),
                            );
                        } else {
                            found_config = Some(config_file);
                        }
                    },
                }
            }
        }

        if found_config.is_some() {
            return Ok(found_config);
        }

        // If the current directory has no parent, we're done searching.
        if !current.pop() {
            return Ok(None);
        }
    }
}

/// Read the `toml` configuration file.
///
/// In case of error, the function tries to continue as much as possible.
pub fn read(path: &Path) -> TryConf {
    let content = match fs::read_to_string(path) {
        Err(e) => return TryConf::from_error(e),
        Ok(content) => content,
    };
    match toml::from_str::<TryConf>(&content) {
        Ok(mut conf) => {
            extend_vec_if_indicator_present(&mut conf.conf.doc_valid_idents, DEFAULT_DOC_VALID_IDENTS);
            extend_vec_if_indicator_present(&mut conf.conf.disallowed_names, DEFAULT_DISALLOWED_NAMES);

            conf
        },
        Err(e) => TryConf::from_error(e),
    }
}

fn extend_vec_if_indicator_present(vec: &mut Vec<String>, default: &[&str]) {
    if vec.contains(&"..".to_string()) {
        vec.extend(default.iter().map(ToString::to_string));
    }
}

const SEPARATOR_WIDTH: usize = 4;

// Check whether the error is "unknown field" and, if so, list the available fields sorted and at
// least one per line, more if `CLIPPY_TERMINAL_WIDTH` is set and allows it.
pub fn format_error(error: Box<dyn Error>) -> String {
    let s = error.to_string();

    if_chain! {
        if error.downcast::<toml::de::Error>().is_ok();
        if let Some((prefix, mut fields, suffix)) = parse_unknown_field_message(&s);
        then {
            use fmt::Write;

            fields.sort_unstable();

            let (rows, column_widths) = calculate_dimensions(&fields);

            let mut msg = String::from(prefix);
            for row in 0..rows {
                writeln!(msg).unwrap();
                for (column, column_width) in column_widths.iter().copied().enumerate() {
                    let index = column * rows + row;
                    let field = fields.get(index).copied().unwrap_or_default();
                    write!(
                        msg,
                        "{:SEPARATOR_WIDTH$}{field:column_width$}",
                        " "
                    )
                    .unwrap();
                }
            }
            write!(msg, "\n{suffix}").unwrap();
            msg
        } else {
            s
        }
    }
}

// `parse_unknown_field_message` will become unnecessary if
// https://github.com/alexcrichton/toml-rs/pull/364 is merged.
fn parse_unknown_field_message(s: &str) -> Option<(&str, Vec<&str>, &str)> {
    // An "unknown field" message has the following form:
    //   unknown field `UNKNOWN`, expected one of `FIELD0`, `FIELD1`, ..., `FIELDN` at line X column Y
    //                                           ^^      ^^^^                     ^^
    if_chain! {
        if s.starts_with("unknown field");
        let slices = s.split("`, `").collect::<Vec<_>>();
        let n = slices.len();
        if n >= 2;
        if let Some((prefix, first_field)) = slices[0].rsplit_once(" `");
        if let Some((last_field, suffix)) = slices[n - 1].split_once("` ");
        then {
            let fields = iter::once(first_field)
                .chain(slices[1..n - 1].iter().copied())
                .chain(iter::once(last_field))
                .collect::<Vec<_>>();
            Some((prefix, fields, suffix))
        } else {
            None
        }
    }
}

fn calculate_dimensions(fields: &[&str]) -> (usize, Vec<usize>) {
    let columns = env::var("CLIPPY_TERMINAL_WIDTH")
        .ok()
        .and_then(|s| <usize as FromStr>::from_str(&s).ok())
        .map_or(1, |terminal_width| {
            let max_field_width = fields.iter().map(|field| field.len()).max().unwrap();
            cmp::max(1, terminal_width / (SEPARATOR_WIDTH + max_field_width))
        });

    let rows = (fields.len() + (columns - 1)) / columns;

    let column_widths = (0..columns)
        .map(|column| {
            if column < columns - 1 {
                (0..rows)
                    .map(|row| {
                        let index = column * rows + row;
                        let field = fields.get(index).copied().unwrap_or_default();
                        field.len()
                    })
                    .max()
                    .unwrap()
            } else {
                // Avoid adding extra space to the last column.
                0
            }
        })
        .collect::<Vec<_>>();

    (rows, column_widths)
}<|MERGE_RESOLUTION|>--- conflicted
+++ resolved
@@ -445,8 +445,6 @@
     ///
     /// Whether to allow mixed uninlined format args, e.g. `format!("{} {}", a, foo.bar)`
     (allow_mixed_uninlined_format_args: bool = true),
-<<<<<<< HEAD
-=======
     /// Lint: INDEXING_SLICING
     ///
     /// Whether to suppress a restriction lint in constant code. In same
@@ -455,7 +453,6 @@
     /// configuration will cause restriction lints to trigger even
     /// if no suggestion can be made.
     (suppress_restriction_lint_in_const: bool = false),
->>>>>>> b62319ce
 }
 
 /// Search for the configuration file.

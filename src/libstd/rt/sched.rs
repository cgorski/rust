// Copyright 2013 The Rust Project Developers. See the COPYRIGHT
// file at the top-level directory of this distribution and at
// http://rust-lang.org/COPYRIGHT.
//
// Licensed under the Apache License, Version 2.0 <LICENSE-APACHE or
// http://www.apache.org/licenses/LICENSE-2.0> or the MIT license
// <LICENSE-MIT or http://opensource.org/licenses/MIT>, at your
// option. This file may not be copied, modified, or distributed
// except according to those terms.

use option::*;
use sys;
use cast::transmute;
use cell::Cell;
use clone::Clone;

use super::sleeper_list::SleeperList;
use super::work_queue::WorkQueue;
use super::stack::{StackPool, StackSegment};
use super::rtio::{EventLoop, EventLoopObject, RemoteCallbackObject};
use super::context::Context;
use super::task::Task;
use super::message_queue::MessageQueue;
use rt::local_ptr;
use rt::local::Local;
use rt::rtio::RemoteCallback;
use rt::metrics::SchedMetrics;

//use to_str::ToStr;

/// To allow for using pointers as scheduler ids
use ptr::{to_uint};

/// The Scheduler is responsible for coordinating execution of Coroutines
/// on a single thread. When the scheduler is running it is owned by
/// thread local storage and the running task is owned by the
/// scheduler.
///
/// XXX: This creates too many callbacks to run_sched_once, resulting
/// in too much allocation and too many events.
pub struct Scheduler {
    /// A queue of available work. Under a work-stealing policy there
    /// is one per Scheduler.
    priv work_queue: WorkQueue<~Coroutine>,
    /// The queue of incoming messages from other schedulers.
    /// These are enqueued by SchedHandles after which a remote callback
    /// is triggered to handle the message.
    priv message_queue: MessageQueue<SchedMessage>,
    /// A shared list of sleeping schedulers. We'll use this to wake
    /// up schedulers when pushing work onto the work queue.
    priv sleeper_list: SleeperList,
    /// Indicates that we have previously pushed a handle onto the
    /// SleeperList but have not yet received the Wake message.
    /// Being `true` does not necessarily mean that the scheduler is
    /// not active since there are multiple event sources that may
    /// wake the scheduler. It just prevents the scheduler from pushing
    /// multiple handles onto the sleeper list.
    priv sleepy: bool,
    /// A flag to indicate we've received the shutdown message and should
    /// no longer try to go to sleep, but exit instead.
    no_sleep: bool,
    stack_pool: StackPool,
    /// The event loop used to drive the scheduler and perform I/O
    event_loop: ~EventLoopObject,
    /// The scheduler's saved context.
    /// Always valid when a task is executing, otherwise not
    priv saved_context: Context,
    /// The currently executing task
    current_task: Option<~Coroutine>,
    /// An action performed after a context switch on behalf of the
    /// code running before the context switch
    priv cleanup_job: Option<CleanupJob>,
    metrics: SchedMetrics,
    /// Should this scheduler run any task, or only pinned tasks?
    run_anything: bool
}

pub struct SchedHandle {
    priv remote: ~RemoteCallbackObject,
    priv queue: MessageQueue<SchedMessage>,
    sched_id: uint
}

pub struct Coroutine {
    /// The segment of stack on which the task is currently running or,
    /// if the task is blocked, on which the task will resume execution
    priv current_stack_segment: StackSegment,
    /// These are always valid when the task is not running, unless
    /// the task is dead
    priv saved_context: Context,
    /// The heap, GC, unwinding, local storage, logging
    task: ~Task,
}

// A scheduler home is either a handle to the home scheduler, or an
// explicit "AnySched".
pub enum SchedHome {
    AnySched,
    Sched(SchedHandle)
}

pub enum SchedMessage {
    Wake,
    Shutdown,
    PinnedTask(~Coroutine)
}

enum CleanupJob {
    DoNothing,
    GiveTask(~Coroutine, UnsafeTaskReceiver)
}

pub impl Scheduler {

    pub fn sched_id(&self) -> uint { to_uint(self) }

    fn in_task_context(&self) -> bool { self.current_task.is_some() }

    fn new(event_loop: ~EventLoopObject,
           work_queue: WorkQueue<~Coroutine>,
           sleeper_list: SleeperList)
        -> Scheduler {

        Scheduler::new_special(event_loop, work_queue, sleeper_list, true)

    }

    fn new_special(event_loop: ~EventLoopObject,
           work_queue: WorkQueue<~Coroutine>,
           sleeper_list: SleeperList,
           run_anything: bool)
        -> Scheduler {

        // Lazily initialize the runtime TLS key
        local_ptr::init_tls_key();

        Scheduler {
            sleeper_list: sleeper_list,
            message_queue: MessageQueue::new(),
            sleepy: false,
            no_sleep: false,
            event_loop: event_loop,
            work_queue: work_queue,
            stack_pool: StackPool::new(),
            saved_context: Context::empty(),
            current_task: None,
            cleanup_job: None,
            metrics: SchedMetrics::new(),
            run_anything: run_anything
        }
    }

    // XXX: This may eventually need to be refactored so that
    // the scheduler itself doesn't have to call event_loop.run.
    // That will be important for embedding the runtime into external
    // event loops.
    fn run(~self) -> ~Scheduler {
        assert!(!self.in_task_context());

        let mut self_sched = self;

        // Always run through the scheduler loop at least once so that
        // we enter the sleep state and can then be woken up by other
        // schedulers.
        self_sched.event_loop.callback(Scheduler::run_sched_once);

        unsafe {
            let event_loop: *mut ~EventLoopObject = {
                let event_loop: *mut ~EventLoopObject = &mut self_sched.event_loop;
                event_loop
            };

            // Give ownership of the scheduler (self) to the thread
            Local::put(self_sched);

            (*event_loop).run();
        }

        rtdebug!("run taking sched");
        let sched = Local::take::<Scheduler>();
        // XXX: Reenable this once we're using a per-task queue. With a shared
        // queue this is not true
        //assert!(sched.work_queue.is_empty());
<<<<<<< HEAD
//        let out = sched.metrics.to_str();
//        rtdebug!("scheduler metrics: %s\n", out);
=======
        rtdebug!("scheduler metrics: %s\n", {
            use to_str::ToStr;
            sched.metrics.to_str()
        });
>>>>>>> 505ef7e7
        return sched;
    }

    fn run_sched_once() {

        let mut sched = Local::take::<Scheduler>();
        sched.metrics.turns += 1;

        // First, check the message queue for instructions.
        // XXX: perf. Check for messages without atomics.
        // It's ok if we miss messages occasionally, as long as
        // we sync and check again before sleeping.
        if sched.interpret_message_queue() {
            // We performed a scheduling action. There may be other work
            // to do yet, so let's try again later.
            rtdebug!("run_sched_once, interpret_message_queue taking sched");
            let mut sched = Local::take::<Scheduler>();
            sched.metrics.messages_received += 1;
            sched.event_loop.callback(Scheduler::run_sched_once);
            Local::put(sched);
            return;
        }

        // Now, look in the work queue for tasks to run
        rtdebug!("run_sched_once taking");
        let sched = Local::take::<Scheduler>();
        if sched.resume_task_from_queue() {
            // We performed a scheduling action. There may be other work
            // to do yet, so let's try again later.
            let mut sched = Local::take::<Scheduler>();
            sched.metrics.tasks_resumed_from_queue += 1;
            sched.event_loop.callback(Scheduler::run_sched_once);
            Local::put(sched);
            return;
        }

        // If we got here then there was no work to do.
        // Generate a SchedHandle and push it to the sleeper list so
        // somebody can wake us up later.
        rtdebug!("no work to do");
        let mut sched = Local::take::<Scheduler>();
        sched.metrics.wasted_turns += 1;
        if !sched.sleepy && !sched.no_sleep {
            rtdebug!("sleeping");
            sched.metrics.sleepy_times += 1;
            sched.sleepy = true;
            let handle = sched.make_handle();
            sched.sleeper_list.push(handle);
        } else {
            rtdebug!("not sleeping");
        }
        Local::put(sched);
    }

    fn make_handle(&mut self) -> SchedHandle {
        let remote = self.event_loop.remote_callback(Scheduler::run_sched_once);

        return SchedHandle {
            remote: remote,
            queue: self.message_queue.clone(),
            sched_id: self.sched_id()
        };
    }

    /// Schedule a task to be executed later.
    ///
    /// Pushes the task onto the work stealing queue and tells the
    /// event loop to run it later. Always use this instead of pushing
    /// to the work queue directly.

    fn enqueue_task(&mut self, mut task: ~Coroutine) {

        // We don't want to queue tasks that belong on other threads,
        // so we send them home at enqueue time.

        // The borrow checker doesn't like our disassembly of the
        // Coroutine struct and partial use and mutation of the
        // fields. So completely disassemble here and stop using?

        // XXX perf: I think we might be able to shuffle this code to
        // only destruct when we need to.

        rtdebug!("a task was queued on: %u", self.sched_id());

        let this = self;

        // We push the task onto our local queue clone.
        this.work_queue.push(task);
        this.event_loop.callback(Scheduler::run_sched_once);

        // We've made work available. Notify a
        // sleeping scheduler.

        // XXX: perf. Check for a sleeper without
        // synchronizing memory.  It's not critical
        // that we always find it.

        // XXX: perf. If there's a sleeper then we
        // might as well just send it the task
        // directly instead of pushing it to the
        // queue. That is essentially the intent here
        // and it is less work.
        match this.sleeper_list.pop() {
            Some(handle) => {
                let mut handle = handle;
                handle.send(Wake)
            }
            None => { (/* pass */) }
        };
    }

    // * Scheduler-context operations

    fn interpret_message_queue(~self) -> bool {
        assert!(!self.in_task_context());

        rtdebug!("looking for scheduler messages");

        let mut this = self;
        match this.message_queue.pop() {
            Some(PinnedTask(task)) => {
                rtdebug!("recv BiasedTask message in sched: %u",
                         this.sched_id());
                let mut task = task;
                task.task.home = Some(Sched(this.make_handle()));
                this.resume_task_immediately(task);
                return true;
            }

            Some(Wake) => {
                rtdebug!("recv Wake message");
                this.sleepy = false;
                Local::put(this);
                return true;
            }
            Some(Shutdown) => {
                rtdebug!("recv Shutdown message");
                if this.sleepy {
                    // There may be an outstanding handle on the
                    // sleeper list.  Pop them all to make sure that's
                    // not the case.
                    loop {
                        match this.sleeper_list.pop() {
                            Some(handle) => {
                                let mut handle = handle;
                                handle.send(Wake);
                            }
                            None => break
                        }
                    }
                }
                // No more sleeping. After there are no outstanding
                // event loop references we will shut down.
                this.no_sleep = true;
                this.sleepy = false;
                Local::put(this);
                return true;
            }
            None => {
                Local::put(this);
                return false;
            }
        }
    }

    /// Given an input Coroutine sends it back to its home scheduler.
    fn send_task_home(task: ~Coroutine) {
        let mut task = task;
        let mut home = task.task.home.swap_unwrap();
        match home {
            Sched(ref mut home_handle) => {
                home_handle.send(PinnedTask(task));
            }
            AnySched => {
                abort!("error: cannot send anysched task home");
            }
        }
    }

    // Resume a task from the queue - but also take into account that
    // it might not belong here.
    fn resume_task_from_queue(~self) -> bool {
        assert!(!self.in_task_context());

        rtdebug!("looking in work queue for task to schedule");
        let mut this = self;

        // The borrow checker imposes the possibly absurd requirement
        // that we split this into two match expressions. This is due
        // to the inspection of the internal bits of task, as that
        // can't be in scope when we act on task.
        match this.work_queue.pop() {
            Some(task) => {
                let action_id = {
                    let home = &task.task.home;
                    match home {
                        &Some(Sched(ref home_handle))
                        if home_handle.sched_id != this.sched_id() => {
                            0
                        }
                        &Some(AnySched) if this.run_anything => {
                            1
                        }
                        &Some(AnySched) => {
                            2
                        }
                        &Some(Sched(_)) => {
                            3
                        }
                        &None => {
                            4
                        }
                    }
                };

                match action_id {
                    0 => {
                        rtdebug!("sending task home");
                        Scheduler::send_task_home(task);
                        Local::put(this);
                        return false;
                    }
                    1 => {
                        rtdebug!("resuming now");
                        this.resume_task_immediately(task);
                        return true;
                    }
                    2 => {
                        rtdebug!("re-queueing")
                        this.enqueue_task(task);
                        Local::put(this);
                        return false;
                    }
                    3 => {
                        rtdebug!("resuming now");
                        this.resume_task_immediately(task);
                        return true;
                    }
                    4 => {
                        abort!("task home was None!");
                    }
                    _ => {
                        abort!("literally, you should not be here");
                    }
                }
            }

            None => {
               rtdebug!("no tasks in queue");
               Local::put(this);
               return false;
           }
        }
    }

    // * Task-context operations

    /// Called by a running task to end execution, after which it will
    /// be recycled by the scheduler for reuse in a new task.
    fn terminate_current_task(~self) {
        assert!(self.in_task_context());

        rtdebug!("ending running task");

        do self.deschedule_running_task_and_then |sched, dead_task| {
            let dead_task = Cell(dead_task);
            dead_task.take().recycle(&mut sched.stack_pool);
        }

        abort!("control reached end of task");
    }

    pub fn schedule_task(~self, task: ~Coroutine) {
        assert!(self.in_task_context());

        // is the task home?
        let is_home = task.is_home_no_tls(&self);

        // does the task have a home?
        let homed = task.homed();

        let mut this = self;

        if is_home || (!homed && this.run_anything) {
            // here we know we are home, execute now OR we know we
            // aren't homed, and that this sched doesn't care
            do this.switch_running_tasks_and_then(task) |sched, last_task| {
                let last_task = Cell(last_task);
                sched.enqueue_task(last_task.take());
            }
        } else if !homed && !this.run_anything {
            // the task isn't homed, but it can't be run here
            this.enqueue_task(task);
            Local::put(this);
        } else {
            // task isn't home, so don't run it here, send it home
            Scheduler::send_task_home(task);
            Local::put(this);
        }
    }

    // Core scheduling ops

    fn resume_task_immediately(~self, task: ~Coroutine) {
        let mut this = self;
        assert!(!this.in_task_context());

        rtdebug!("scheduling a task");
        this.metrics.context_switches_sched_to_task += 1;

        // Store the task in the scheduler so it can be grabbed later
        this.current_task = Some(task);
        this.enqueue_cleanup_job(DoNothing);

        Local::put(this);

        // Take pointers to both the task and scheduler's saved registers.
        unsafe {
            let sched = Local::unsafe_borrow::<Scheduler>();
            let (sched_context, _, next_task_context) = (*sched).get_contexts();
            let next_task_context = next_task_context.unwrap();
            // Context switch to the task, restoring it's registers
            // and saving the scheduler's
            Context::swap(sched_context, next_task_context);

            let sched = Local::unsafe_borrow::<Scheduler>();
            // The running task should have passed ownership elsewhere
            assert!((*sched).current_task.is_none());

            // Running tasks may have asked us to do some cleanup
            (*sched).run_cleanup_job();
        }
    }

    /// Block a running task, context switch to the scheduler, then pass the
    /// blocked task to a closure.
    ///
    /// # Safety note
    ///
    /// The closure here is a *stack* closure that lives in the
    /// running task.  It gets transmuted to the scheduler's lifetime
    /// and called while the task is blocked.
    ///
    /// This passes a Scheduler pointer to the fn after the context switch
    /// in order to prevent that fn from performing further scheduling operations.
    /// Doing further scheduling could easily result in infinite recursion.
    fn deschedule_running_task_and_then(~self, f: &fn(&mut Scheduler, ~Coroutine)) {
        let mut this = self;
        assert!(this.in_task_context());

        rtdebug!("blocking task");
        this.metrics.context_switches_task_to_sched += 1;

        unsafe {
            let blocked_task = this.current_task.swap_unwrap();
            let f_fake_region = transmute::<&fn(&mut Scheduler, ~Coroutine),
                                            &fn(&mut Scheduler, ~Coroutine)>(f);
            let f_opaque = ClosureConverter::from_fn(f_fake_region);
            this.enqueue_cleanup_job(GiveTask(blocked_task, f_opaque));
        }

        Local::put(this);

        unsafe {
            let sched = Local::unsafe_borrow::<Scheduler>();
            let (sched_context, last_task_context, _) = (*sched).get_contexts();
            let last_task_context = last_task_context.unwrap();
            Context::swap(last_task_context, sched_context);

            // We could be executing in a different thread now
            let sched = Local::unsafe_borrow::<Scheduler>();
            (*sched).run_cleanup_job();
        }
    }

    /// Switch directly to another task, without going through the scheduler.
    /// You would want to think hard about doing this, e.g. if there are
    /// pending I/O events it would be a bad idea.
    fn switch_running_tasks_and_then(~self, next_task: ~Coroutine,
                                     f: &fn(&mut Scheduler, ~Coroutine)) {
        let mut this = self;
        assert!(this.in_task_context());

        rtdebug!("switching tasks");
        this.metrics.context_switches_task_to_task += 1;

        let old_running_task = this.current_task.swap_unwrap();
        let f_fake_region = unsafe {
            transmute::<&fn(&mut Scheduler, ~Coroutine),
                        &fn(&mut Scheduler, ~Coroutine)>(f)
        };
        let f_opaque = ClosureConverter::from_fn(f_fake_region);
        this.enqueue_cleanup_job(GiveTask(old_running_task, f_opaque));
        this.current_task = Some(next_task);

        Local::put(this);

        unsafe {
            let sched = Local::unsafe_borrow::<Scheduler>();
            let (_, last_task_context, next_task_context) = (*sched).get_contexts();
            let last_task_context = last_task_context.unwrap();
            let next_task_context = next_task_context.unwrap();
            Context::swap(last_task_context, next_task_context);

            // We could be executing in a different thread now
            let sched = Local::unsafe_borrow::<Scheduler>();
            (*sched).run_cleanup_job();
        }
    }



    // * Other stuff

    fn enqueue_cleanup_job(&mut self, job: CleanupJob) {
        assert!(self.cleanup_job.is_none());
        self.cleanup_job = Some(job);
    }

    fn run_cleanup_job(&mut self) {
        rtdebug!("running cleanup job");

        assert!(self.cleanup_job.is_some());

        let cleanup_job = self.cleanup_job.swap_unwrap();
        match cleanup_job {
            DoNothing => { }
            GiveTask(task, f) => (f.to_fn())(self, task)
        }
    }

    /// Get mutable references to all the contexts that may be involved in a
    /// context switch.
    ///
    /// Returns (the scheduler context, the optional context of the
    /// task in the cleanup list, the optional context of the task in
    /// the current task slot).  When context switching to a task,
    /// callers should first arrange for that task to be located in the
    /// Scheduler's current_task slot and set up the
    /// post-context-switch cleanup job.
    fn get_contexts<'a>(&'a mut self) -> (&'a mut Context,
                                          Option<&'a mut Context>,
                                          Option<&'a mut Context>) {
        let last_task = match self.cleanup_job {
            Some(GiveTask(~ref task, _)) => {
                Some(task)
            }
            Some(DoNothing) => {
                None
            }
            None => fail!("all context switches should have a cleanup job")
        };
        // XXX: Pattern matching mutable pointers above doesn't work
        // because borrowck thinks the three patterns are conflicting
        // borrows
        unsafe {
            let last_task = transmute::<Option<&Coroutine>, Option<&mut Coroutine>>(last_task);
            let last_task_context = match last_task {
                Some(t) => Some(&mut t.saved_context), None => None
            };
            let next_task_context = match self.current_task {
                Some(ref mut t) => Some(&mut t.saved_context), None => None
            };
            // XXX: These transmutes can be removed after snapshot
            return (transmute(&mut self.saved_context),
                    last_task_context,
                    transmute(next_task_context));
        }
    }
}

impl SchedHandle {
    pub fn send(&mut self, msg: SchedMessage) {
        self.queue.push(msg);
        self.remote.fire();
    }
}

pub impl Coroutine {
<<<<<<< HEAD

    /// This function checks that a coroutine is running "home".
    fn is_home(&self) -> bool {
        rtdebug!("checking if coroutine is home");
        do Local::borrow::<Scheduler,bool> |sched| {
            match self.task.home {
                Some(AnySched) => { false }
                Some(Sched(SchedHandle { sched_id: ref id, _ })) => {
                    *id == sched.sched_id()
                }
                None => { abort!("error: homeless task!"); }
            }
        }
    }

    /// Without access to self, but with access to the "expected home
    /// id", see if we are home.
    fn is_home_using_id(id: uint) -> bool {
        rtdebug!("checking if coroutine is home using id");
        do Local::borrow::<Scheduler,bool> |sched| {
            if sched.sched_id() == id {
                true
            } else {
                false
            }
        }
    }

    /// Check if this coroutine has a home
    fn homed(&self) -> bool {
        rtdebug!("checking if this coroutine has a home");
        match self.task.home {
            Some(AnySched) => { false }
            Some(Sched(_)) => { true }
            None => { abort!("error: homeless task!");
                    }
        }
    }

    /// A version of is_home that does not need to use TLS, it instead
    /// takes local scheduler as a parameter.
    fn is_home_no_tls(&self, sched: &~Scheduler) -> bool {
        rtdebug!("checking if coroutine is home without tls");
        match self.task.home {
            Some(AnySched) => { true }
            Some(Sched(SchedHandle { sched_id: ref id, _})) => {
                *id == sched.sched_id()
            }
            None => { abort!("error: homeless task!"); }
        }
    }

    /// Check TLS for the scheduler to see if we are on a special
    /// scheduler.
    pub fn on_special() -> bool {
        rtdebug!("checking if coroutine is executing on special sched");
        do Local::borrow::<Scheduler,bool>() |sched| {
            !sched.run_anything
        }
    }

    // Created new variants of "new" that takes a home scheduler
    // parameter. The original with_task now calls with_task_homed
    // using the AnySched paramter.

    fn new_homed(stack_pool: &mut StackPool, home: SchedHome, start: ~fn()) -> Coroutine {
        Coroutine::with_task_homed(stack_pool, ~Task::new(), start, home)
    }

    fn new(stack_pool: &mut StackPool, start: ~fn()) -> Coroutine {
        Coroutine::with_task(stack_pool, ~Task::new(), start)
=======
    fn new_root(stack_pool: &mut StackPool, start: ~fn()) -> Coroutine {
        Coroutine::with_task(stack_pool, ~Task::new_root(), start)
>>>>>>> 505ef7e7
    }

    fn with_task_homed(stack_pool: &mut StackPool,
                       task: ~Task,
                       start: ~fn(),
                       home: SchedHome) -> Coroutine {

        static MIN_STACK_SIZE: uint = 1000000; // XXX: Too much stack

        let start = Coroutine::build_start_wrapper(start);
        let mut stack = stack_pool.take_segment(MIN_STACK_SIZE);
        // NB: Context holds a pointer to that ~fn
        let initial_context = Context::new(start, &mut stack);
        let mut crt = Coroutine {
            current_stack_segment: stack,
            saved_context: initial_context,
            task: task,
        };
        crt.task.home = Some(home);
        return crt;
    }

    fn with_task(stack_pool: &mut StackPool,
                 task: ~Task,
                 start: ~fn()) -> Coroutine {
        Coroutine::with_task_homed(stack_pool,
                                   task,
                                   start,
                                   AnySched)
    }

    priv fn build_start_wrapper(start: ~fn()) -> ~fn() {
        // XXX: The old code didn't have this extra allocation
        let start_cell = Cell(start);
        let wrapper: ~fn() = || {
            // This is the first code to execute after the initial
            // context switch to the task. The previous context may
            // have asked us to do some cleanup.
            unsafe {
                let sched = Local::unsafe_borrow::<Scheduler>();
                (*sched).run_cleanup_job();

                let sched = Local::unsafe_borrow::<Scheduler>();
                let task = (*sched).current_task.get_mut_ref();
                // FIXME #6141: shouldn't neet to put `start()` in
                // another closure
                let start_cell = Cell(start_cell.take());
                do task.task.run {
                    // N.B. Removing `start` from the start wrapper
                    // closure by emptying a cell is critical for
                    // correctness. The ~Task pointer, and in turn the
                    // closure used to initialize the first call
                    // frame, is destroyed in scheduler context, not
                    // task context.  So any captured closures must
                    // not contain user-definable dtors that expect to
                    // be in task context. By moving `start` out of
                    // the closure, all the user code goes out of
                    // scope while the task is still running.
                    let start = start_cell.take();
                    start();
                };
            }

            let sched = Local::take::<Scheduler>();
            sched.terminate_current_task();
        };
        return wrapper;
    }

    /// Destroy the task and try to reuse its components
    fn recycle(~self, stack_pool: &mut StackPool) {
        match self {
            ~Coroutine {current_stack_segment, _} => {
                stack_pool.give_segment(current_stack_segment);
            }
        }
    }
}

// XXX: Some hacks to put a &fn in Scheduler without borrowck
// complaining
type UnsafeTaskReceiver = sys::Closure;
trait ClosureConverter {
    fn from_fn(&fn(&mut Scheduler, ~Coroutine)) -> Self;
    fn to_fn(self) -> &fn(&mut Scheduler, ~Coroutine);
}
impl ClosureConverter for UnsafeTaskReceiver {
    fn from_fn(f: &fn(&mut Scheduler, ~Coroutine)) -> UnsafeTaskReceiver { unsafe { transmute(f) } }
    fn to_fn(self) -> &fn(&mut Scheduler, ~Coroutine) { unsafe { transmute(self) } }
}

#[cfg(test)]
mod test {
    use int;
    use cell::Cell;
    use unstable::run_in_bare_thread;
    use task::spawn;
    use rt::local::Local;
    use rt::test::*;
    use super::*;
    use rt::thread::Thread;
    use ptr::to_uint;

    // Confirm that a sched_id actually is the uint form of the
    // pointer to the scheduler struct.

    #[test]
    fn simple_sched_id_test() {
        do run_in_bare_thread {
            let sched = ~new_test_uv_sched();
            assert!(to_uint(sched) == sched.sched_id());
        }
    }

    // Compare two scheduler ids that are different, this should never
    // fail but may catch a mistake someday.

    #[test]
    fn compare_sched_id_test() {
        do run_in_bare_thread {
            let sched_one = ~new_test_uv_sched();
            let sched_two = ~new_test_uv_sched();
            assert!(sched_one.sched_id() != sched_two.sched_id());
        }
    }

    // A simple test to check if a homed task run on a single
    // scheduler ends up executing while home.

    #[test]
    fn test_home_sched() {
        do run_in_bare_thread {
            let mut task_ran = false;
            let task_ran_ptr: *mut bool = &mut task_ran;
            let mut sched = ~new_test_uv_sched();

            let sched_handle = sched.make_handle();
            let sched_id = sched.sched_id();

            let task = ~do Coroutine::new_homed(&mut sched.stack_pool,
                                                Sched(sched_handle)) {
                unsafe { *task_ran_ptr = true };
                let sched = Local::take::<Scheduler>();
                assert!(sched.sched_id() == sched_id);
                Local::put::<Scheduler>(sched);
            };
            sched.enqueue_task(task);
            sched.run();
            assert!(task_ran);
        }
    }

    // A test for each state of schedule_task

    #[test]
    fn test_schedule_home_states() {

        use rt::uv::uvio::UvEventLoop;
        use rt::sched::Shutdown;
        use rt::sleeper_list::SleeperList;
        use rt::work_queue::WorkQueue;

        do run_in_bare_thread {
//            let nthreads = 2;

            let sleepers = SleeperList::new();
            let work_queue = WorkQueue::new();

            // our normal scheduler
            let mut normal_sched = ~Scheduler::new(
                ~UvEventLoop::new(),
                work_queue.clone(),
                sleepers.clone());

            let normal_handle = Cell(normal_sched.make_handle());

            // our special scheduler
            let mut special_sched = ~Scheduler::new_special(
                ~UvEventLoop::new(),
                work_queue.clone(),
                sleepers.clone(),
                true);

            let special_handle = Cell(special_sched.make_handle());
            let special_handle2 = Cell(special_sched.make_handle());
            let special_id = special_sched.sched_id();
            let t1_handle = special_sched.make_handle();
            let t4_handle = special_sched.make_handle();

            let t1f = ~do Coroutine::new_homed(&mut special_sched.stack_pool,
                                            Sched(t1_handle)) {
                let is_home = Coroutine::is_home_using_id(special_id);
                rtdebug!("t1 should be home: %b", is_home);
                assert!(is_home);
            };
            let t1f = Cell(t1f);

            let t2f = ~do Coroutine::new(&mut normal_sched.stack_pool) {
                let on_special = Coroutine::on_special();
                rtdebug!("t2 should not be on special: %b", on_special);
                assert!(!on_special);
            };
            let t2f = Cell(t2f);

            let t3f = ~do Coroutine::new(&mut normal_sched.stack_pool) {
                // not on special
                let on_special = Coroutine::on_special();
                rtdebug!("t3 should not be on special: %b", on_special);
                assert!(!on_special);
            };
            let t3f = Cell(t3f);

            let t4f = ~do Coroutine::new_homed(&mut special_sched.stack_pool,
                                            Sched(t4_handle)) {
                // is home
                let home = Coroutine::is_home_using_id(special_id);
                rtdebug!("t4 should be home: %b", home);
                assert!(home);
            };
            let t4f = Cell(t4f);

            // we have four tests, make them as closures
            let t1: ~fn() = || {
                // task is home on special
                let task = t1f.take();
                let sched = Local::take::<Scheduler>();
                sched.schedule_task(task);
            };
            let t2: ~fn() = || {
                // not homed, task doesn't care
                let task = t2f.take();
                let sched = Local::take::<Scheduler>();
                sched.schedule_task(task);
            };
            let t3: ~fn() = || {
                // task not homed, must leave
                let task = t3f.take();
                let sched = Local::take::<Scheduler>();
                sched.schedule_task(task);
            };
            let t4: ~fn() = || {
                // task not home, send home
                let task = t4f.take();
                let sched = Local::take::<Scheduler>();
                sched.schedule_task(task);
            };

            let t1 = Cell(t1);
            let t2 = Cell(t2);
            let t3 = Cell(t3);
            let t4 = Cell(t4);

            // build a main task that runs our four tests
            let main_task = ~do Coroutine::new(&mut normal_sched.stack_pool) {
                // the two tasks that require a normal start location
                t2.take()();
                t4.take()();
                normal_handle.take().send(Shutdown);
                special_handle.take().send(Shutdown);
            };

            // task to run the two "special start" tests
            let special_task = ~do Coroutine::new_homed(
                &mut special_sched.stack_pool,
                Sched(special_handle2.take())) {
                t1.take()();
                t3.take()();
            };

            // enqueue the main tasks
            normal_sched.enqueue_task(special_task);
            normal_sched.enqueue_task(main_task);

            let nsched_cell = Cell(normal_sched);
            let normal_thread = do Thread::start {
                let sched = nsched_cell.take();
                sched.run();
            };

            let ssched_cell = Cell(special_sched);
            let special_thread = do Thread::start {
                let sched = ssched_cell.take();
                sched.run();
            };

            // wait for the end
            let _thread1 = normal_thread;
            let _thread2 = special_thread;

        }
    }

    // The following test is a bit of a mess, but it trys to do
    // something tricky so I'm not sure how to get around this in the
    // short term.

    // A number of schedulers are created, and then a task is created
    // and assigned a home scheduler. It is then "started" on a
    // different scheduler. The scheduler it is started on should
    // observe that the task is not home, and send it home.

    // This test is light in that it does very little.

    #[test]
    fn test_transfer_task_home() {

        use rt::uv::uvio::UvEventLoop;
        use rt::sched::Shutdown;
        use rt::sleeper_list::SleeperList;
        use rt::work_queue::WorkQueue;
        use uint;
        use container::Container;
        use old_iter::MutableIter;
        use vec::OwnedVector;

        do run_in_bare_thread {

            static N: uint = 8;

            let sleepers = SleeperList::new();
            let work_queue = WorkQueue::new();

            let mut handles = ~[];
            let mut scheds = ~[];

            for uint::range(0, N) |_| {
                let loop_ = ~UvEventLoop::new();
                let mut sched = ~Scheduler::new(loop_,
                                                work_queue.clone(),
                                                sleepers.clone());
                let handle = sched.make_handle();
                rtdebug!("sched id: %u", handle.sched_id);
                handles.push(handle);
                scheds.push(sched);
            };

            let handles = Cell(handles);

            let home_handle = scheds[6].make_handle();
            let home_id = home_handle.sched_id;
            let home = Sched(home_handle);

            let main_task = ~do Coroutine::new_homed(&mut scheds[1].stack_pool, home) {

                // Here we check if the task is running on its home.
                let sched = Local::take::<Scheduler>();
                rtdebug!("run location scheduler id: %u, home: %u",
                         sched.sched_id(),
                         home_id);
                assert!(sched.sched_id() == home_id);
                Local::put::<Scheduler>(sched);

                let mut handles = handles.take();
                for handles.each_mut |handle| {
                    handle.send(Shutdown);
                }
            };

            scheds[0].enqueue_task(main_task);

            let mut threads = ~[];

            while !scheds.is_empty() {
                let sched = scheds.pop();
                let sched_cell = Cell(sched);
                let thread = do Thread::start {
                    let sched = sched_cell.take();
                    sched.run();
                };
                threads.push(thread);
            }

            let _threads = threads;
        }
    }

    // Do it a lot

    #[test]
    fn test_stress_schedule_task_states() {
        let n = stress_factor() * 120;
        for int::range(0,n as int) |_| {
            test_schedule_home_states();
        }
    }

    // The goal is that this is the high-stress test for making sure
    // homing is working. It allocates RUST_RT_STRESS tasks that
    // do nothing but assert that they are home at execution
    // time. These tasks are queued to random schedulers, so sometimes
    // they are home and sometimes not. It also runs RUST_RT_STRESS
    // times.

    #[test]
    fn test_stress_homed_tasks() {
        let n = stress_factor();
        for int::range(0,n as int) |_| {
            run_in_mt_newsched_task_random_homed();
        }
    }

    #[test]
    fn test_simple_scheduling() {
        do run_in_bare_thread {
            let mut task_ran = false;
            let task_ran_ptr: *mut bool = &mut task_ran;

            let mut sched = ~new_test_uv_sched();
            let task = ~do Coroutine::new_root(&mut sched.stack_pool) {
                unsafe { *task_ran_ptr = true; }
            };
            sched.enqueue_task(task);
            sched.run();
            assert!(task_ran);
        }
    }

    #[test]
    fn test_several_tasks() {
        do run_in_bare_thread {
            let total = 10;
            let mut task_count = 0;
            let task_count_ptr: *mut int = &mut task_count;

            let mut sched = ~new_test_uv_sched();
            for int::range(0, total) |_| {
                let task = ~do Coroutine::new_root(&mut sched.stack_pool) {
                    unsafe { *task_count_ptr = *task_count_ptr + 1; }
                };
                sched.enqueue_task(task);
            }
            sched.run();
            assert_eq!(task_count, total);
        }
    }

    #[test]
    fn test_swap_tasks_then() {
        do run_in_bare_thread {
            let mut count = 0;
            let count_ptr: *mut int = &mut count;

            let mut sched = ~new_test_uv_sched();
            let task1 = ~do Coroutine::new_root(&mut sched.stack_pool) {
                unsafe { *count_ptr = *count_ptr + 1; }
                let mut sched = Local::take::<Scheduler>();
                let task2 = ~do Coroutine::new_root(&mut sched.stack_pool) {
                    unsafe { *count_ptr = *count_ptr + 1; }
                };
                // Context switch directly to the new task
                do sched.switch_running_tasks_and_then(task2) |sched, task1| {
                    let task1 = Cell(task1);
                    sched.enqueue_task(task1.take());
                }
                unsafe { *count_ptr = *count_ptr + 1; }
            };
            sched.enqueue_task(task1);
            sched.run();
            assert_eq!(count, 3);
        }
    }

    #[bench] #[test] #[ignore(reason = "long test")]
    fn test_run_a_lot_of_tasks_queued() {
        do run_in_bare_thread {
            static MAX: int = 1000000;
            let mut count = 0;
            let count_ptr: *mut int = &mut count;

            let mut sched = ~new_test_uv_sched();

            let start_task = ~do Coroutine::new_root(&mut sched.stack_pool) {
                run_task(count_ptr);
            };
            sched.enqueue_task(start_task);
            sched.run();

            assert_eq!(count, MAX);

            fn run_task(count_ptr: *mut int) {
<<<<<<< HEAD
                do Local::borrow::<Scheduler, ()> |sched| {
                    let task = ~do Coroutine::new(&mut sched.stack_pool) {
=======
                do Local::borrow::<Scheduler> |sched| {
                    let task = ~do Coroutine::new_root(&mut sched.stack_pool) {
>>>>>>> 505ef7e7
                        unsafe {
                            *count_ptr = *count_ptr + 1;
                            if *count_ptr != MAX {
                                run_task(count_ptr);
                            }
                        }
                    };
                    sched.enqueue_task(task);
                }
            };
        }
    }

    #[test]
    fn test_block_task() {
        do run_in_bare_thread {
            let mut sched = ~new_test_uv_sched();
            let task = ~do Coroutine::new_root(&mut sched.stack_pool) {
                let sched = Local::take::<Scheduler>();
                assert!(sched.in_task_context());
                do sched.deschedule_running_task_and_then() |sched, task| {
                    let task = Cell(task);
                    assert!(!sched.in_task_context());
                    sched.enqueue_task(task.take());
                }
            };
            sched.enqueue_task(task);
            sched.run();
        }
    }

    #[test]
    fn test_io_callback() {
        // This is a regression test that when there are no schedulable tasks
        // in the work queue, but we are performing I/O, that once we do put
        // something in the work queue again the scheduler picks it up and doesn't
        // exit before emptying the work queue
        do run_in_newsched_task {
            do spawn {
                let sched = Local::take::<Scheduler>();
                do sched.deschedule_running_task_and_then |sched, task| {
                    let task = Cell(task);
                    do sched.event_loop.callback_ms(10) {
                        rtdebug!("in callback");
                        let mut sched = Local::take::<Scheduler>();
                        sched.enqueue_task(task.take());
                        Local::put(sched);
                    }
                }
            }
        }
    }

    #[test]
    fn handle() {
        use rt::comm::*;

        do run_in_bare_thread {
            let (port, chan) = oneshot::<()>();
            let port_cell = Cell(port);
            let chan_cell = Cell(chan);
            let mut sched1 = ~new_test_uv_sched();
            let handle1 = sched1.make_handle();
            let handle1_cell = Cell(handle1);
            let task1 = ~do Coroutine::new_root(&mut sched1.stack_pool) {
                chan_cell.take().send(());
            };
            sched1.enqueue_task(task1);

            let mut sched2 = ~new_test_uv_sched();
            let task2 = ~do Coroutine::new_root(&mut sched2.stack_pool) {
                port_cell.take().recv();
                // Release the other scheduler's handle so it can exit
                handle1_cell.take();
            };
            sched2.enqueue_task(task2);

            let sched1_cell = Cell(sched1);
            let _thread1 = do Thread::start {
                let sched1 = sched1_cell.take();
                sched1.run();
            };

            let sched2_cell = Cell(sched2);
            let _thread2 = do Thread::start {
                let sched2 = sched2_cell.take();
                sched2.run();
            };
        }
    }

    #[test]
    fn multithreading() {
        use rt::comm::*;
        use iter::Times;
        use vec::OwnedVector;
        use container::Container;

        do run_in_mt_newsched_task {
            let mut ports = ~[];
            for 10.times {
                let (port, chan) = oneshot();
                let chan_cell = Cell(chan);
                do spawntask_later {
                    chan_cell.take().send(());
                }
                ports.push(port);
            }

            while !ports.is_empty() {
                ports.pop().recv();
            }
        }
    }

    #[test]
    fn thread_ring() {
        use rt::comm::*;
        use comm::{GenericPort, GenericChan};

        do run_in_mt_newsched_task {
            let (end_port, end_chan) = oneshot();

            let n_tasks = 10;
            let token = 2000;

            let mut (p, ch1) = stream();
            ch1.send((token, end_chan));
            let mut i = 2;
            while i <= n_tasks {
                let (next_p, ch) = stream();
                let imm_i = i;
                let imm_p = p;
                do spawntask_random {
                    roundtrip(imm_i, n_tasks, &imm_p, &ch);
                };
                p = next_p;
                i += 1;
            }
            let imm_p = p;
            let imm_ch = ch1;
            do spawntask_random {
                roundtrip(1, n_tasks, &imm_p, &imm_ch);
            }

            end_port.recv();
        }

        fn roundtrip(id: int, n_tasks: int,
                     p: &Port<(int, ChanOne<()>)>, ch: &Chan<(int, ChanOne<()>)>) {
            while (true) {
                match p.recv() {
                    (1, end_chan) => {
                        debug!("%d\n", id);
                        end_chan.send(());
                        return;
                    }
                    (token, end_chan) => {
                        debug!("thread: %d   got token: %d", id, token);
                        ch.send((token - 1, end_chan));
                        if token <= n_tasks {
                            return;
                        }
                    }
                }
            }
        }

    }

    #[test]
    fn start_closure_dtor() {
        use ops::Drop;

        // Regression test that the `start` task entrypoint can
        // contain dtors that use task resources
        do run_in_newsched_task {
            struct S { field: () }

            impl Drop for S {
                fn finalize(&self) {
                    let _foo = @0;
                }
            }

            let s = S { field: () };

            do spawntask {
                let _ss = &s;
            }
        }
    }

}<|MERGE_RESOLUTION|>--- conflicted
+++ resolved
@@ -181,15 +181,10 @@
         // XXX: Reenable this once we're using a per-task queue. With a shared
         // queue this is not true
         //assert!(sched.work_queue.is_empty());
-<<<<<<< HEAD
-//        let out = sched.metrics.to_str();
-//        rtdebug!("scheduler metrics: %s\n", out);
-=======
         rtdebug!("scheduler metrics: %s\n", {
             use to_str::ToStr;
             sched.metrics.to_str()
         });
->>>>>>> 505ef7e7
         return sched;
     }
 
@@ -669,7 +664,6 @@
 }
 
 pub impl Coroutine {
-<<<<<<< HEAD
 
     /// This function checks that a coroutine is running "home".
     fn is_home(&self) -> bool {
@@ -736,15 +730,11 @@
     // using the AnySched paramter.
 
     fn new_homed(stack_pool: &mut StackPool, home: SchedHome, start: ~fn()) -> Coroutine {
-        Coroutine::with_task_homed(stack_pool, ~Task::new(), start, home)
-    }
-
-    fn new(stack_pool: &mut StackPool, start: ~fn()) -> Coroutine {
-        Coroutine::with_task(stack_pool, ~Task::new(), start)
-=======
+        Coroutine::with_task_homed(stack_pool, ~Task::new_root(), start, home)
+    }
+
     fn new_root(stack_pool: &mut StackPool, start: ~fn()) -> Coroutine {
         Coroutine::with_task(stack_pool, ~Task::new_root(), start)
->>>>>>> 505ef7e7
     }
 
     fn with_task_homed(stack_pool: &mut StackPool,
@@ -942,14 +932,14 @@
             };
             let t1f = Cell(t1f);
 
-            let t2f = ~do Coroutine::new(&mut normal_sched.stack_pool) {
+            let t2f = ~do Coroutine::new_root(&mut normal_sched.stack_pool) {
                 let on_special = Coroutine::on_special();
                 rtdebug!("t2 should not be on special: %b", on_special);
                 assert!(!on_special);
             };
             let t2f = Cell(t2f);
 
-            let t3f = ~do Coroutine::new(&mut normal_sched.stack_pool) {
+            let t3f = ~do Coroutine::new_root(&mut normal_sched.stack_pool) {
                 // not on special
                 let on_special = Coroutine::on_special();
                 rtdebug!("t3 should not be on special: %b", on_special);
@@ -998,7 +988,7 @@
             let t4 = Cell(t4);
 
             // build a main task that runs our four tests
-            let main_task = ~do Coroutine::new(&mut normal_sched.stack_pool) {
+            let main_task = ~do Coroutine::new_root(&mut normal_sched.stack_pool) {
                 // the two tasks that require a normal start location
                 t2.take()();
                 t4.take()();
@@ -1225,13 +1215,8 @@
             assert_eq!(count, MAX);
 
             fn run_task(count_ptr: *mut int) {
-<<<<<<< HEAD
                 do Local::borrow::<Scheduler, ()> |sched| {
-                    let task = ~do Coroutine::new(&mut sched.stack_pool) {
-=======
-                do Local::borrow::<Scheduler> |sched| {
                     let task = ~do Coroutine::new_root(&mut sched.stack_pool) {
->>>>>>> 505ef7e7
                         unsafe {
                             *count_ptr = *count_ptr + 1;
                             if *count_ptr != MAX {

--- conflicted
+++ resolved
@@ -74,7 +74,9 @@
     PrintWithSpace,
 };
 use crate::html::highlight;
-use crate::html::markdown::{HeadingOffset, IdMap, Markdown, MarkdownHtml, MarkdownSummaryLine};
+use crate::html::markdown::{
+    HeadingOffset, IdMap, Markdown, MarkdownItemInfo, MarkdownSummaryLine,
+};
 use crate::html::sources;
 use crate::html::static_files::SCRAPE_EXAMPLES_HELP_MD;
 use crate::scrape_examples::{CallData, CallLocation};
@@ -239,8 +241,8 @@
     opaque_tys: FxHashSet<ItemEntry>,
     statics: FxHashSet<ItemEntry>,
     constants: FxHashSet<ItemEntry>,
-    attributes: FxHashSet<ItemEntry>,
-    derives: FxHashSet<ItemEntry>,
+    attribute_macros: FxHashSet<ItemEntry>,
+    derive_macros: FxHashSet<ItemEntry>,
     trait_aliases: FxHashSet<ItemEntry>,
 }
 
@@ -259,8 +261,8 @@
             opaque_tys: new_set(100),
             statics: new_set(100),
             constants: new_set(100),
-            attributes: new_set(100),
-            derives: new_set(100),
+            attribute_macros: new_set(100),
+            derive_macros: new_set(100),
             trait_aliases: new_set(100),
         }
     }
@@ -283,8 +285,10 @@
                 ItemType::OpaqueTy => self.opaque_tys.insert(ItemEntry::new(new_url, name)),
                 ItemType::Static => self.statics.insert(ItemEntry::new(new_url, name)),
                 ItemType::Constant => self.constants.insert(ItemEntry::new(new_url, name)),
-                ItemType::ProcAttribute => self.attributes.insert(ItemEntry::new(new_url, name)),
-                ItemType::ProcDerive => self.derives.insert(ItemEntry::new(new_url, name)),
+                ItemType::ProcAttribute => {
+                    self.attribute_macros.insert(ItemEntry::new(new_url, name))
+                }
+                ItemType::ProcDerive => self.derive_macros.insert(ItemEntry::new(new_url, name)),
                 ItemType::TraitAlias => self.trait_aliases.insert(ItemEntry::new(new_url, name)),
                 _ => true,
             };
@@ -327,10 +331,10 @@
         if !self.constants.is_empty() {
             sections.insert(ItemSection::Constants);
         }
-        if !self.attributes.is_empty() {
+        if !self.attribute_macros.is_empty() {
             sections.insert(ItemSection::AttributeMacros);
         }
-        if !self.derives.is_empty() {
+        if !self.derive_macros.is_empty() {
             sections.insert(ItemSection::DeriveMacros);
         }
         if !self.trait_aliases.is_empty() {
@@ -360,11 +364,7 @@
             }
         }
 
-        f.write_str(
-            "<h1 class=\"fqn\">\
-                 <span class=\"in-band\">List of all items</span>\
-             </h1>",
-        );
+        f.write_str("<h1 class=\"fqn\">List of all items</h1>");
         // Note: print_entries does not escape the title, because we know the current set of titles
         // doesn't require escaping.
         print_entries(f, &self.structs, ItemSection::Structs);
@@ -373,8 +373,8 @@
         print_entries(f, &self.primitives, ItemSection::PrimitiveTypes);
         print_entries(f, &self.traits, ItemSection::Traits);
         print_entries(f, &self.macros, ItemSection::Macros);
-        print_entries(f, &self.attributes, ItemSection::AttributeMacros);
-        print_entries(f, &self.derives, ItemSection::DeriveMacros);
+        print_entries(f, &self.attribute_macros, ItemSection::AttributeMacros);
+        print_entries(f, &self.derive_macros, ItemSection::DeriveMacros);
         print_entries(f, &self.functions, ItemSection::Functions);
         print_entries(f, &self.typedefs, ItemSection::TypeDefinitions);
         print_entries(f, &self.trait_aliases, ItemSection::TraitAliases);
@@ -394,9 +394,7 @@
     let mut ids = IdMap::default();
     format!(
         "<div class=\"main-heading\">\
-            <h1 class=\"fqn\">\
-                <span class=\"in-band\">About scraped examples</span>\
-            </h1>\
+            <h1 class=\"fqn\">About scraped examples</h1>\
         </div>\
         <div>{}</div>",
         Markdown {
@@ -582,7 +580,6 @@
     parent: Option<&clean::Item>,
 ) -> Vec<String> {
     let mut extra_info = vec![];
-    let error_codes = cx.shared.codes;
 
     if let Some(depr @ Deprecation { note, since, is_since_rustc_version: _, suggestion: _ }) =
         item.deprecation(cx.tcx())
@@ -606,13 +603,7 @@
 
         if let Some(note) = note {
             let note = note.as_str();
-            let html = MarkdownHtml(
-                note,
-                &mut cx.id_map,
-                error_codes,
-                cx.shared.edition(),
-                &cx.shared.playground,
-            );
+            let html = MarkdownItemInfo(note, &mut cx.id_map);
             message.push_str(&format!(": {}", html.into_string()));
         }
         extra_info.push(format!(
@@ -1297,7 +1288,12 @@
                 if let Some(trait_) = &impl_.trait_ {
                     let trait_did = trait_.def_id();
 
-                    if cx.cache().traits.get(&trait_did).map_or(false, |t| t.is_notable) {
+                    if cx
+                        .cache()
+                        .traits
+                        .get(&trait_did)
+                        .map_or(false, |t| t.is_notable_trait(cx.tcx()))
+                    {
                         if out.is_empty() {
                             write!(
                                 &mut out,
@@ -1601,7 +1597,7 @@
             link,
             render_mode,
             false,
-            trait_.map(|t| &t.trait_),
+            trait_,
             rendering_params,
         );
     }
@@ -1661,7 +1657,7 @@
                 &mut default_impl_items,
                 &mut impl_items,
                 cx,
-                &t.trait_,
+                t,
                 i.inner_impl(),
                 &i.impl_item,
                 parent,
@@ -1793,7 +1789,7 @@
     write!(w, "<section id=\"{}\" class=\"impl has-srclink\"{}>", id, aliases);
     render_rightside(w, cx, &i.impl_item, containing_item, RenderMode::Normal);
     write!(w, "<a href=\"#{}\" class=\"anchor\"></a>", id);
-    write!(w, "<h3 class=\"code-header in-band\">");
+    write!(w, "<h3 class=\"code-header\">");
 
     if let Some(use_absolute) = use_absolute {
         write!(w, "{}", inner_impl.print(use_absolute, cx));
@@ -1857,12 +1853,12 @@
 
     buffer.write_str("<div class=\"sidebar-elems\">");
     if it.is_crate() {
-        write!(buffer, "<div class=\"block\"><ul>");
+        write!(buffer, "<ul class=\"block\">");
         if let Some(ref version) = cx.cache().crate_version {
             write!(buffer, "<li class=\"version\">Version {}</li>", Escape(version));
         }
         write!(buffer, "<li><a id=\"all-types\" href=\"all.html\">All Items</a></li>");
-        buffer.write_str("</ul></div>");
+        buffer.write_str("</ul>");
     }
 
     match *it.kind {
@@ -2262,26 +2258,8 @@
     }
 }
 
-<<<<<<< HEAD
-/// Don't call this function directly!!! Use `print_sidebar_title` or `print_sidebar_block` instead!
-fn print_sidebar_title_inner(buf: &mut Buffer, id: &str, title: &str) {
-    write!(
-        buf,
-        "<h3 class=\"sidebar-title\">\
-             <a href=\"#{}\">{}</a>\
-         </h3>",
-        id, title
-    );
-=======
 fn print_sidebar_title(buf: &mut Buffer, id: &str, title: &str) {
     write!(buf, "<h3><a href=\"#{}\">{}</a></h3>", id, title);
->>>>>>> b1ab3b73
-}
-
-fn print_sidebar_title(buf: &mut Buffer, id: &str, title: &str) {
-    buf.push_str("<div class=\"block\">");
-    print_sidebar_title_inner(buf, id, title);
-    buf.push_str("</div>");
 }
 
 fn print_sidebar_block(
@@ -2290,13 +2268,12 @@
     title: &str,
     items: impl Iterator<Item = impl fmt::Display>,
 ) {
-    buf.push_str("<div class=\"block\">");
-    print_sidebar_title_inner(buf, id, title);
-    buf.push_str("<ul>");
+    print_sidebar_title(buf, id, title);
+    buf.push_str("<ul class=\"block\">");
     for item in items {
         write!(buf, "<li>{}</li>", item);
     }
-    buf.push_str("</ul></div>");
+    buf.push_str("</ul>");
 }
 
 fn sidebar_trait(cx: &Context<'_>, buf: &mut Buffer, it: &clean::Item, t: &clean::Trait) {
@@ -2685,9 +2662,7 @@
         write!(
             buf,
             "<section>\
-                 <div class=\"block\">\
-                     <ul>{}</ul>\
-                 </div>\
+                 <ul class=\"block\">{}</ul>\
              </section>",
             sidebar
         );

--- conflicted
+++ resolved
@@ -1125,7 +1125,6 @@
         } else {
             return validate(Symbol::intern(&file_stem.replace('-', "_")), None);
         }
-<<<<<<< HEAD
     }
 
     sym::rust_out
@@ -1136,7 +1135,7 @@
     // because that would require expanding this while in the middle of expansion, which needs to
     // know the limit before expanding.
     let _ = validate_and_find_value_str_builtin_attr(sym::recursion_limit, sess, krate_attrs);
-    rustc_middle::middle::limits::get_recursion_limit(krate_attrs, sess)
+    crate::limits::get_recursion_limit(krate_attrs, sess)
 }
 
 /// Validate *all* occurrences of the given "[value-str]" built-in attribute and return the first find.
@@ -1163,44 +1162,5 @@
         // Choose the first occurrence as our result.
         result.get_or_insert((value, attr.span));
     }
-=======
-    }
-
-    sym::rust_out
-}
-
-fn get_recursion_limit(krate_attrs: &[ast::Attribute], sess: &Session) -> Limit {
-    // We don't permit macro calls inside of the attribute (e.g., #![recursion_limit = `expand!()`])
-    // because that would require expanding this while in the middle of expansion, which needs to
-    // know the limit before expanding.
-    let _ = validate_and_find_value_str_builtin_attr(sym::recursion_limit, sess, krate_attrs);
-    crate::limits::get_recursion_limit(krate_attrs, sess)
-}
-
-/// Validate *all* occurrences of the given "[value-str]" built-in attribute and return the first find.
-///
-/// This validator is intended for built-in attributes whose value needs to be known very early
-/// during compilation (namely, before macro expansion) and it mainly exists to reject macro calls
-/// inside of the attributes, such as in `#![name = expand!()]`. Normal attribute validation happens
-/// during semantic analysis via [`TyCtxt::check_mod_attrs`] which happens *after* macro expansion
-/// when such macro calls (here: `expand`) have already been expanded and we can no longer check for
-/// their presence.
-///
-/// [value-str]: ast::Attribute::value_str
-fn validate_and_find_value_str_builtin_attr(
-    name: Symbol,
-    sess: &Session,
-    krate_attrs: &[ast::Attribute],
-) -> Option<(Symbol, Span)> {
-    let mut result = None;
-    // Validate *all* relevant attributes, not just the first occurrence.
-    for attr in ast::attr::filter_by_name(krate_attrs, name) {
-        let Some(value) = attr.value_str() else {
-            validate_attr::emit_fatal_malformed_builtin_attribute(&sess.psess, attr, name)
-        };
-        // Choose the first occurrence as our result.
-        result.get_or_insert((value, attr.span));
-    }
->>>>>>> 0f490b04
     result
 }
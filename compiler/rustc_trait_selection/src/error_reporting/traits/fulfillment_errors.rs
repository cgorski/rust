--- conflicted
+++ resolved
@@ -2190,11 +2190,7 @@
         let traits_with_same_path: UnordSet<_> = self
             .tcx
             .visible_traits()
-<<<<<<< HEAD
-            .filter(|trait_def_id| *trait_def_id != trait_ref.def_id())
-=======
             .filter(|trait_def_id| *trait_def_id != trait_pred.def_id())
->>>>>>> 01706e1a
             .map(|trait_def_id| (self.tcx.def_path_str(trait_def_id), trait_def_id))
             .filter(|(p, _)| *p == required_trait_path)
             .collect();

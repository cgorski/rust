--- conflicted
+++ resolved
@@ -17,8 +17,8 @@
 use rustc_middle::mir::interpret::{ConstValue, Scalar};
 use rustc_middle::ty::{
     self, AdtDef, AliasTy, AssocKind, Binder, BoundRegion, DefIdTree, FnSig, IntTy, List, ParamEnv, Predicate,
-    PredicateKind, Region, RegionKind, SubstsRef, Ty, TyCtxt, TypeSuperVisitable, TypeVisitable, TypeVisitor, UintTy,
-    VariantDef, VariantDiscr, TypeVisitableExt,
+    PredicateKind, Region, RegionKind, SubstsRef, Ty, TyCtxt, TypeSuperVisitable, TypeVisitable, TypeVisitableExt,
+    TypeVisitor, UintTy, VariantDef, VariantDiscr,
 };
 use rustc_middle::ty::{GenericArg, GenericArgKind};
 use rustc_span::symbol::Ident;
@@ -914,13 +914,9 @@
             Some((adt, adt.variant_with_id(var_id)))
         },
         Res::SelfCtor(id) => {
-            let adt = cx.tcx.type_of(id).ty_adt_def().unwrap();
+            let adt = cx.tcx.type_of(id).subst_identity().ty_adt_def().unwrap();
             Some((adt, adt.non_enum_variant()))
         },
-<<<<<<< HEAD
-        Res::SelfCtor(id) => Some(cx.tcx.type_of(id).subst_identity().ty_adt_def().unwrap().non_enum_variant()),
-=======
->>>>>>> b528cc90
         _ => None,
     }
 }

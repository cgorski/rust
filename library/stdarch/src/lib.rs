#![allow(dead_code)]
#![feature(
    const_fn, link_llvm_intrinsics, platform_intrinsics, repr_simd, simd_ffi,
    target_feature, cfg_target_feature, i128_type, asm, const_atomic_usize_new
)]
#![cfg_attr(test, feature(proc_macro))]

#[cfg(test)]
extern crate assert_instr;

/// Platform independent SIMD vector types and operations.
pub mod simd {
    pub use v128::*;
    pub use v256::*;
    pub use v512::*;
    pub use v64::*;
}

/// Platform dependent vendor intrinsics.
pub mod vendor {
    #[cfg(any(target_arch = "x86", target_arch = "x86_64"))]
    pub use x86::*;

    #[cfg(any(target_arch = "arm", target_arch = "aarch64"))]
    pub use arm::*;
}

#[macro_use]
mod macros;
mod simd_llvm;
mod v128;
mod v256;
mod v512;
mod v64;

#[cfg(any(target_arch = "x86", target_arch = "x86_64"))]
<<<<<<< HEAD
mod x86;

#[cfg(any(target_arch = "arm", target_arch = "aarch64"))]
 mod arm;
=======
#[macro_use]
mod x86;
>>>>>>> 4e52b864
<|MERGE_RESOLUTION|>--- conflicted
+++ resolved
@@ -34,12 +34,8 @@
 mod v64;
 
 #[cfg(any(target_arch = "x86", target_arch = "x86_64"))]
-<<<<<<< HEAD
+#[macro_use]
 mod x86;
 
 #[cfg(any(target_arch = "arm", target_arch = "aarch64"))]
- mod arm;
-=======
-#[macro_use]
-mod x86;
->>>>>>> 4e52b864
+ mod arm;
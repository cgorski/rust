--- conflicted
+++ resolved
@@ -91,21 +91,12 @@
     ///
     /// This is a [Strict Provenance][crate::ptr#strict-provenance] API.
     #[unstable(feature = "nonnull_provenance", issue = "135243")]
-<<<<<<< HEAD
-    pub const fn without_provenance(addr: NonZero<usize>) -> Self {
-        // SAFETY: we know `addr` is non-zero.
-        unsafe {
-            let ptr = crate::ptr::without_provenance_mut(addr.get());
-            NonNull::new_unchecked(ptr)
-        }
-=======
     #[must_use]
     #[inline]
     pub const fn without_provenance(addr: NonZero<usize>) -> Self {
         let pointer = crate::ptr::without_provenance(addr.get());
         // SAFETY: we know `addr` is non-zero.
         unsafe { NonNull { pointer } }
->>>>>>> 01706e1a
     }
 
     /// Creates a new `NonNull` that is dangling, but well-aligned.
@@ -144,21 +135,6 @@
     /// This is an [Exposed Provenance][crate::ptr#exposed-provenance] API.
     #[unstable(feature = "nonnull_provenance", issue = "135243")]
     #[inline]
-    pub fn with_exposed_provenance(addr: NonZero<usize>) -> Self {
-        // SAFETY: we know `addr` is non-zero.
-        unsafe {
-            let ptr = crate::ptr::with_exposed_provenance_mut(addr.get());
-            NonNull::new_unchecked(ptr)
-        }
-    }
-
-    /// Converts an address back to a mutable pointer, picking up some previously 'exposed'
-    /// [provenance][crate::ptr#provenance].
-    ///
-    /// For more details, see the equivalent method on a raw pointer, [`ptr::with_exposed_provenance_mut`].
-    ///
-    /// This is an [Exposed Provenance][crate::ptr#exposed-provenance] API.
-    #[unstable(feature = "nonnull_provenance", issue = "135243")]
     pub fn with_exposed_provenance(addr: NonZero<usize>) -> Self {
         // SAFETY: we know `addr` is non-zero.
         unsafe {

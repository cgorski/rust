- // MIR for `main` before GVN
+ // MIR for `main` after GVN
  
  fn main() -> () {
      let mut _0: ();
      let _1: A;
      let mut _2: std::boxed::Box<[bool]>;
      scope 1 {
          debug a => _1;
      }
      scope 2 (inlined <Box<[bool]> as Default>::default) {
          let _3: std::ptr::Unique<[bool]>;
          let mut _4: std::ptr::Unique<[bool; 0]>;
          scope 3 {
          }
          scope 4 (inlined Unique::<[bool; 0]>::dangling) {
              let mut _5: std::ptr::NonNull<[bool; 0]>;
              scope 5 (inlined NonNull::<[bool; 0]>::dangling) {
                  let mut _6: std::num::NonZero<usize>;
                  scope 6 {
                      scope 8 (inlined std::ptr::Alignment::as_nonzero) {
                      }
                      scope 9 (inlined NonNull::<[bool; 0]>::without_provenance) {
                          let _7: *const [bool; 0];
                          scope 10 {
                          }
                          scope 11 (inlined NonZero::<usize>::get) {
                          }
                          scope 12 (inlined without_provenance::<[bool; 0]>) {
                              scope 13 (inlined without_provenance_mut::<[bool; 0]>) {
                              }
                          }
                      }
                  }
                  scope 7 (inlined std::ptr::Alignment::of::<[bool; 0]>) {
                  }
              }
          }
      }
  
      bb0: {
          StorageLive(_1);
          StorageLive(_2);
          StorageLive(_3);
          StorageLive(_4);
          StorageLive(_5);
          StorageLive(_6);
-         _6 = const std::ptr::Alignment::of::<[bool; 0]>::{constant#0} as std::num::NonZero<usize> (Transmute);
+         _6 = const NonZero::<usize>(core::num::niche_types::NonZeroUsizeInner(1_usize));
          StorageLive(_7);
<<<<<<< HEAD
-         _7 = AlignOf([bool; 0]);
-         _6 = copy _7 as *mut [bool; 0] (Transmute);
+         _7 = const 1_usize;
+         _6 = const {0x1 as *mut [bool; 0]};
          StorageLive(_11);
          StorageLive(_8);
          _8 = UbChecks();
          switchInt(move _8) -> [0: bb4, otherwise: bb2];
      }
  
      bb1: {
          StorageDead(_1);
          return;
      }
  
      bb2: {
          StorageLive(_10);
-         _10 = copy _7 as *mut () (Transmute);
-         _9 = NonNull::<T>::new_unchecked::precondition_check(move _10) -> [return: bb3, unwind unreachable];
+         _10 = const {0x1 as *mut ()};
+         _9 = NonNull::<T>::new_unchecked::precondition_check(const {0x1 as *mut ()}) -> [return: bb3, unwind unreachable];
      }
  
      bb3: {
          StorageDead(_10);
          goto -> bb4;
      }
  
      bb4: {
          StorageDead(_8);
-         _11 = copy _7 as *const [bool; 0] (Transmute);
-         _5 = NonNull::<[bool; 0]> { pointer: copy _11 };
+         _11 = const {0x1 as *const [bool; 0]};
+         _5 = const NonNull::<[bool; 0]> {{ pointer: {0x1 as *const [bool; 0]} }};
          StorageDead(_11);
=======
-         _7 = copy _6 as *const [bool; 0] (Transmute);
-         _5 = NonNull::<[bool; 0]> { pointer: copy _7 };
+         _7 = const {0x1 as *const [bool; 0]};
+         _5 = const NonNull::<[bool; 0]> {{ pointer: {0x1 as *const [bool; 0]} }};
>>>>>>> 01706e1a
          StorageDead(_7);
          StorageDead(_6);
-         _4 = Unique::<[bool; 0]> { pointer: move _5, _marker: const PhantomData::<[bool; 0]> };
+         _4 = const Unique::<[bool; 0]> {{ pointer: NonNull::<[bool; 0]> {{ pointer: {0x1 as *const [bool; 0]} }}, _marker: PhantomData::<[bool; 0]> }};
          StorageDead(_5);
-         _3 = move _4 as std::ptr::Unique<[bool]> (PointerCoercion(Unsize, Implicit));
+         _3 = const Unique::<[bool]> {{ pointer: NonNull::<[bool]> {{ pointer: Indirect { alloc_id: ALLOC0, offset: Size(0 bytes) }: *const [bool] }}, _marker: PhantomData::<[bool]> }};
          StorageDead(_4);
-         _2 = Box::<[bool]>(copy _3, const std::alloc::Global);
+         _2 = const Box::<[bool]>(Unique::<[bool]> {{ pointer: NonNull::<[bool]> {{ pointer: Indirect { alloc_id: ALLOC1, offset: Size(0 bytes) }: *const [bool] }}, _marker: PhantomData::<[bool]> }}, std::alloc::Global);
          StorageDead(_3);
-         _1 = A { foo: move _2 };
+         _1 = const A {{ foo: Box::<[bool]>(Unique::<[bool]> {{ pointer: NonNull::<[bool]> {{ pointer: Indirect { alloc_id: ALLOC2, offset: Size(0 bytes) }: *const [bool] }}, _marker: PhantomData::<[bool]> }}, std::alloc::Global) }};
          StorageDead(_2);
          _0 = const ();
          drop(_1) -> [return: bb1, unwind unreachable];
      }
  
      bb1: {
          StorageDead(_1);
          return;
      }
  }
+ 
+ ALLOC2 (size: 8, align: 4) { .. }
+ 
+ ALLOC1 (size: 8, align: 4) { .. }
+ 
+ ALLOC0 (size: 8, align: 4) { .. }
  <|MERGE_RESOLUTION|>--- conflicted
+++ resolved
@@ -48,48 +48,10 @@
 -         _6 = const std::ptr::Alignment::of::<[bool; 0]>::{constant#0} as std::num::NonZero<usize> (Transmute);
 +         _6 = const NonZero::<usize>(core::num::niche_types::NonZeroUsizeInner(1_usize));
           StorageLive(_7);
-<<<<<<< HEAD
--         _7 = AlignOf([bool; 0]);
--         _6 = copy _7 as *mut [bool; 0] (Transmute);
-+         _7 = const 1_usize;
-+         _6 = const {0x1 as *mut [bool; 0]};
-          StorageLive(_11);
-          StorageLive(_8);
-          _8 = UbChecks();
-          switchInt(move _8) -> [0: bb4, otherwise: bb2];
-      }
-  
-      bb1: {
-          StorageDead(_1);
-          return;
-      }
-  
-      bb2: {
-          StorageLive(_10);
--         _10 = copy _7 as *mut () (Transmute);
--         _9 = NonNull::<T>::new_unchecked::precondition_check(move _10) -> [return: bb3, unwind unreachable];
-+         _10 = const {0x1 as *mut ()};
-+         _9 = NonNull::<T>::new_unchecked::precondition_check(const {0x1 as *mut ()}) -> [return: bb3, unwind unreachable];
-      }
-  
-      bb3: {
-          StorageDead(_10);
-          goto -> bb4;
-      }
-  
-      bb4: {
-          StorageDead(_8);
--         _11 = copy _7 as *const [bool; 0] (Transmute);
--         _5 = NonNull::<[bool; 0]> { pointer: copy _11 };
-+         _11 = const {0x1 as *const [bool; 0]};
-+         _5 = const NonNull::<[bool; 0]> {{ pointer: {0x1 as *const [bool; 0]} }};
-          StorageDead(_11);
-=======
 -         _7 = copy _6 as *const [bool; 0] (Transmute);
 -         _5 = NonNull::<[bool; 0]> { pointer: copy _7 };
 +         _7 = const {0x1 as *const [bool; 0]};
 +         _5 = const NonNull::<[bool; 0]> {{ pointer: {0x1 as *const [bool; 0]} }};
->>>>>>> 01706e1a
           StorageDead(_7);
           StorageDead(_6);
 -         _4 = Unique::<[bool; 0]> { pointer: move _5, _marker: const PhantomData::<[bool; 0]> };

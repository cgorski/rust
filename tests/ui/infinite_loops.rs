//@no-rustfix: multiple suggestions add `-> !` to the same fn
//@aux-build:proc_macros.rs

#![allow(clippy::never_loop)]
#![warn(clippy::infinite_loop)]

extern crate proc_macros;
use proc_macros::{external, with_span};

fn do_something() {}

fn no_break() {
    loop {
        //~^ infinite_loop
        do_something();
    }
}

fn all_inf() {
    loop {
        //~^ infinite_loop
        loop {
            //~^ infinite_loop
            loop {
                //~^ infinite_loop
                do_something();
            }
        }
        do_something();
    }
}

fn no_break_return_some_ty() -> Option<u8> {
    loop {
        do_something();
        return None;
    }
    loop {
        //~^ infinite_loop
        do_something();
    }
}

fn no_break_never_ret() -> ! {
    loop {
        do_something();
    }
}

fn no_break_never_ret_noise() {
    loop {
        //~^ infinite_loop
        fn inner_fn() -> ! {
            std::process::exit(0);
        }
        do_something();
    }
}

fn has_direct_break_1() {
    loop {
        do_something();
        break;
    }
}

fn has_direct_break_2() {
    'outer: loop {
        do_something();
        break 'outer;
    }
}

fn has_indirect_break_1(cond: bool) {
    'outer: loop {
        loop {
            if cond {
                break 'outer;
            }
        }
    }
}

fn has_indirect_break_2(stop_num: i32) {
    'outer: loop {
        for x in 0..5 {
            if x == stop_num {
                break 'outer;
            }
        }
    }
}

fn break_inner_but_not_outer_1(cond: bool) {
    loop {
        //~^ infinite_loop
        loop {
            if cond {
                break;
            }
        }
    }
}

fn break_inner_but_not_outer_2(cond: bool) {
    loop {
        //~^ infinite_loop
        'inner: loop {
            loop {
                if cond {
                    break 'inner;
                }
            }
        }
    }
}

fn break_outer_but_not_inner() {
    loop {
        loop {
            //~^ infinite_loop
            do_something();
        }
        break;
    }
}

fn can_break_both_inner_and_outer(cond: bool) {
    'outer: loop {
        loop {
            if cond {
                break 'outer;
            } else {
                break;
            }
        }
    }
}

fn break_wrong_loop(cond: bool) {
    // 'inner has statement to break 'outer loop, but it was broken out of early by a labeled child loop
    'outer: loop {
        loop {
            //~^ infinite_loop
            'inner: loop {
                loop {
                    loop {
                        break 'inner;
                    }
                    break 'outer;
                }
            }
        }
    }
}

fn has_direct_return(cond: bool) {
    loop {
        if cond {
            return;
        }
    }
}

fn ret_in_inner(cond: bool) {
    loop {
        loop {
            if cond {
                return;
            }
        }
    }
}

enum Foo {
    A,
    B,
    C,
}

fn match_like() {
    let opt: Option<u8> = Some(1);
    loop {
        //~^ infinite_loop
        match opt {
            Some(v) => {
                println!("{v}");
            },
            None => {
                do_something();
            },
        }
    }

    loop {
        match opt {
            Some(v) => {
                println!("{v}");
            },
            None => {
                do_something();
                break;
            },
        }
    }

    let result: Result<u8, u16> = Ok(1);
    loop {
        let _val = match result {
            Ok(1) => 1 + 1,
            Ok(v) => v / 2,
            Err(_) => return,
        };
    }

    loop {
        let Ok(_val) = result else { return };
    }

    loop {
        let Ok(_val) = result.map(|v| 10) else { break };
    }

    loop {
        //~^ infinite_loop
        let _x = matches!(result, Ok(v) if v != 0).then_some(0);
    }

    loop {
        //~^ infinite_loop
        // This `return` does not return the function, so it doesn't count
        let _x = matches!(result, Ok(v) if v != 0).then(|| {
            if true {
                return;
            }
            do_something();
        });
    }

    let mut val = 0;
    let mut fooc = Foo::C;

    loop {
        val = match fooc {
            Foo::A => 0,
            Foo::B => {
                fooc = Foo::C;
                1
            },
            Foo::C => break,
        };
    }

    loop {
        val = match fooc {
            Foo::A => 0,
            Foo::B => 1,
            Foo::C => {
                break;
            },
        };
    }
}

macro_rules! set_or_ret {
    ($opt:expr, $a:expr) => {{
        match $opt {
            Some(val) => $a = val,
            None => return,
        }
    }};
}

fn ret_in_macro(opt: Option<u8>) {
    let opt: Option<u8> = Some(1);
    let mut a: u8 = 0;
    loop {
        set_or_ret!(opt, a);
    }

    let res: Result<bool, u8> = Ok(true);
    loop {
        match res {
            Ok(true) => set_or_ret!(opt, a),
            _ => do_something(),
        }
    }
}

fn panic_like_macros_1() {
    loop {
        do_something();
        panic!();
    }
}

fn panic_like_macros_2() {
    let mut x = 0;

    loop {
        do_something();
        if true {
            todo!();
        }
    }
    loop {
        do_something();
        x += 1;
        assert_eq!(x, 0);
    }
    loop {
        do_something();
        assert!(x % 2 == 0);
    }
    loop {
        do_something();
        match Some(1) {
            Some(n) => println!("{n}"),
            None => unreachable!("It won't happen"),
        }
    }
}

fn exit_directly(cond: bool) {
    loop {
        if cond {
            std::process::exit(0);
        }
    }
}

trait MyTrait {
    fn problematic_trait_method() {
        loop {
            //~^ infinite_loop
            do_something();
        }
    }
    fn could_be_problematic();
}

impl MyTrait for String {
    fn could_be_problematic() {
        loop {
            //~^ infinite_loop
            do_something();
        }
    }
}

fn inf_loop_in_closure() {
    let _loop_forever = || {
        loop {
            //~^ infinite_loop
            do_something();
        }
    };

    let _somehow_ok = || -> ! {
        loop {
            do_something();
        }
    };
}

fn inf_loop_in_res() -> Result<(), i32> {
    Ok(loop {
        //~^ infinite_loop
        do_something()
    })
}

with_span! { span
    fn no_loop() {}
}

with_span! { span
    fn with_loop() {
        loop {
            do_nothing();
        }
    }
}

fn do_nothing() {}

fn span_inside_fn() {
    with_span! { span
        loop {
            do_nothing();
        }
    }
}

fn continue_outer() {
    // Should not lint (issue #13511)
    let mut count = 0;
    'outer: loop {
        if count != 0 {
            break;
        }

        loop {
            count += 1;
            continue 'outer;
        }
    }

    // This should lint as we continue the loop itself
    'infinite: loop {
        //~^ infinite_loop
        loop {
            continue 'infinite;
        }
    }
    // This should lint as we continue an inner loop
    loop {
        //~^ infinite_loop
        'inner: loop {
            //~^ infinite_loop
            loop {
                continue 'inner;
            }
        }
    }

    // This should lint as we continue the loop itself
    loop {
        //~^ infinite_loop
        continue;
    }
}

// don't suggest adding `-> !` to async fn/closure that already returning `-> !`
mod issue_12338 {
    use super::do_something;

    async fn foo() -> ! {
        loop {
            do_something();
        }
    }

    fn bar() {
        let _ = async || -> ! {
            loop {
                do_something();
            }
        };
    }
}

#[allow(clippy::let_underscore_future, clippy::empty_loop)]
mod issue_14000 {
    use super::do_something;

    async fn foo() {
        let _ = async move {
            loop {
                //~^ infinite_loop
                do_something();
            }
        }
        .await;
        let _ = async move {
            loop {
                //~^ infinite_loop
                continue;
            }
        }
        .await;
    }

    fn bar() {
        let _ = async move {
            loop {
                do_something();
            }
        };

        let _ = async move {
            loop {
                continue;
            }
        };
    }
}

#[allow(clippy::let_underscore_future)]
mod tokio_spawn_test {
    use super::do_something;

    fn install_ticker() {
        // This should NOT trigger the lint because the async block is spawned, not awaited
        std::thread::spawn(move || {
            async move {
                loop {
                    // This loop should not trigger infinite_loop lint
                    do_something();
                }
            }
        });
    }

    fn spawn_async_block() {
        // This should NOT trigger the lint because the async block is not awaited
        let _handle = async move {
            loop {
                do_something();
            }
        };
    }

    fn await_async_block() {
        // This SHOULD trigger the lint because the async block is awaited
        let _ = async move {
            loop {
                do_something();
            }
        };
    }
}

<<<<<<< HEAD
=======
mod issue15541 {
    async fn good() -> ! {
        loop {
            std::future::pending().await
        }
    }

    async fn bad() {
        //~v infinite_loop
        loop {
            std::future::pending().await
        }
    }
}

>>>>>>> 5ac96576
fn main() {}<|MERGE_RESOLUTION|>--- conflicted
+++ resolved
@@ -521,8 +521,6 @@
     }
 }
 
-<<<<<<< HEAD
-=======
 mod issue15541 {
     async fn good() -> ! {
         loop {
@@ -538,5 +536,4 @@
     }
 }
 
->>>>>>> 5ac96576
 fn main() {}
--- conflicted
+++ resolved
@@ -9,13 +9,8 @@
    |
 help: consider assigning a value
    |
-<<<<<<< HEAD
-LL |         let mut last_error: Box<dyn std::error::Error> = Box::new(value);
-   |                                                        +++++++++++++++++
-=======
 LL |         let mut last_error: Box<dyn std::error::Error> = Box::new(/* value */);
    |                                                        +++++++++++++++++++++++
->>>>>>> b7581490
 
 error: aborting due to 1 previous error
 
